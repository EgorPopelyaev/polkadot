--- conflicted
+++ resolved
@@ -40,24 +40,13 @@
 	SignedDisputeStatement, SignedFullStatement, ValidationResult, BlockWeight,
 };
 use polkadot_primitives::v1::{
-<<<<<<< HEAD
-	AuthorityDiscoveryId, BackedCandidate, BlockNumber, SessionInfo,
-	Header as BlockHeader, CandidateDescriptor, CandidateEvent, CandidateReceipt,
-	CollatorId, CommittedCandidateReceipt, CoreState,
-	GroupRotationInfo, Hash, Id as ParaId, OccupiedCoreAssumption,
-	PersistedValidationData, SessionIndex, SignedAvailabilityBitfield,
-	ValidationCodeAndHash, ValidatorId, CandidateHash,
-	ValidatorIndex, ValidatorSignature, InboundDownwardMessage, InboundHrmpMessage,
-	CandidateIndex, GroupIndex, MultiDisputeStatementSet, SignedAvailabilityBitfields,
-=======
 	AuthorityDiscoveryId, BackedCandidate, BlockNumber, CandidateDescriptor, CandidateEvent,
 	CandidateHash, CandidateIndex, CandidateReceipt, CollatorId, CommittedCandidateReceipt,
 	CoreState, GroupIndex, GroupRotationInfo, Hash, Header as BlockHeader, Id as ParaId,
 	InboundDownwardMessage, InboundHrmpMessage, MultiDisputeStatementSet, OccupiedCoreAssumption,
 	PersistedValidationData, SessionIndex, SessionInfo, SignedAvailabilityBitfield,
-	SignedAvailabilityBitfields, ValidationCode, ValidationCodeHash, ValidatorId, ValidatorIndex,
-	ValidatorSignature,
->>>>>>> ababff4b
+	SignedAvailabilityBitfields, ValidationCode, ValidationCodeAndHash, ValidationCodeHash,
+	ValidatorId, ValidatorIndex, ValidatorSignature,
 };
 use polkadot_procmacro_subsystem_dispatch_gen::subsystem_dispatch_gen;
 use polkadot_statement_table::v1::Misbehavior;
@@ -587,24 +576,11 @@
 	ValidationCodeHash(
 		ParaId,
 		OccupiedCoreAssumption,
-		RuntimeApiSender<Option<Hash>>,
-	),
-<<<<<<< HEAD
-	/// Fetch the historical validation code used by a para for candidates executed in the
-	/// context of a given block height in the current chain.
-	///
-	/// `context_height` may be no greater than the height of the block in whose
-	/// state the runtime API is executed. Otherwise `None` is returned.
-	HistoricalValidationCode(
-		ParaId,
-		BlockNumber,
-		RuntimeApiSender<Option<ValidationCodeAndHash>>,
-	),
-=======
+		RuntimeApiSender<Option<ValidationCodeHash>>,
+	),
 	/// Get validation code by its hash, either past, current or future code can be returned, as long as state is still
 	/// available.
 	ValidationCodeByHash(ValidationCodeHash, RuntimeApiSender<Option<ValidationCode>>),
->>>>>>> ababff4b
 	/// Get a the candidate pending availability for a particular parachain by parachain / core index
 	CandidatePendingAvailability(ParaId, RuntimeApiSender<Option<CommittedCandidateReceipt>>),
 	/// Get all events concerning candidates (backing, inclusion, time-out) in the parent of
