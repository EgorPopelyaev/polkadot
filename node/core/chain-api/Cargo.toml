--- conflicted
+++ resolved
@@ -6,13 +6,8 @@
 
 [dependencies]
 futures = "0.3.17"
-<<<<<<< HEAD
-tracing = "0.1.26"
+tracing = "0.1.27"
 sp-blockchain = { git = "https://github.com/paritytech/substrate", branch = "dp-jsonrpsee-integration-2" }
-=======
-tracing = "0.1.27"
-sp-blockchain = { git = "https://github.com/paritytech/substrate", branch = "master" }
->>>>>>> 9663d395
 polkadot-primitives = { path = "../../../primitives" }
 polkadot-subsystem = { package = "polkadot-node-subsystem", path = "../../subsystem" }
 polkadot-node-subsystem-util = { path = "../../subsystem-util" }
