[package]
name = "polkadot-node-core-backing"
version = "0.9.13"
authors = ["Parity Technologies <admin@parity.io>"]
edition = "2018"

[dependencies]
<<<<<<< HEAD
futures = "0.3.17"
rand = "0.5"
=======
futures = "0.3.19"
>>>>>>> 68d1e608
sp-keystore = { git = "https://github.com/paritytech/substrate", branch = "master" }
polkadot-primitives = { path = "../../../primitives" }
polkadot-node-primitives = { path = "../../primitives" }
polkadot-subsystem = { package = "polkadot-node-subsystem", path = "../../subsystem" }
polkadot-node-subsystem-util = { path = "../../subsystem-util" }
sp-core = { git = "https://github.com/paritytech/substrate", branch = "master" }
erasure-coding = { package = "polkadot-erasure-coding", path = "../../../erasure-coding" }
statement-table = { package = "polkadot-statement-table", path = "../../../statement-table" }
bitvec = { version = "0.20.1", default-features = false, features = ["alloc"] }
tracing = "0.1.29"
thiserror = "1.0.30"

[dev-dependencies]
sp-core = { git = "https://github.com/paritytech/substrate", branch = "master" }
sp-application-crypto = { git = "https://github.com/paritytech/substrate", branch = "master" }
sp-keyring = { git = "https://github.com/paritytech/substrate", branch = "master" }
sc-keystore = { git = "https://github.com/paritytech/substrate", branch = "master" }
sp-tracing = { git = "https://github.com/paritytech/substrate", branch = "master" }
futures = { version = "0.3.19", features = ["thread-pool"] }
assert_matches = "1.4.0"
polkadot-node-subsystem-test-helpers = { path = "../../subsystem-test-helpers" }
test-helpers = { package = "polkadot-primitives-test-helpers", path = "../../../primitives/test-helpers" }<|MERGE_RESOLUTION|>--- conflicted
+++ resolved
@@ -5,12 +5,8 @@
 edition = "2018"
 
 [dependencies]
-<<<<<<< HEAD
-futures = "0.3.17"
+futures = "0.3.19"
 rand = "0.5"
-=======
-futures = "0.3.19"
->>>>>>> 68d1e608
 sp-keystore = { git = "https://github.com/paritytech/substrate", branch = "master" }
 polkadot-primitives = { path = "../../../primitives" }
 polkadot-node-primitives = { path = "../../primitives" }
