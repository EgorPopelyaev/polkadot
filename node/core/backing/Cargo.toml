[package]
name = "polkadot-node-core-backing"
version = "0.9.13"
authors = ["Parity Technologies <admin@parity.io>"]
edition = "2018"

[dependencies]
<<<<<<< HEAD
futures = "0.3.17"
sp-keystore = { git = "https://github.com/paritytech/substrate", branch = "dp-jsonrpsee-integration-2" }
=======
futures = "0.3.19"
sp-keystore = { git = "https://github.com/paritytech/substrate", branch = "master" }
>>>>>>> 1c2a0e2f
polkadot-primitives = { path = "../../../primitives" }
polkadot-node-primitives = { path = "../../primitives" }
polkadot-subsystem = { package = "polkadot-node-subsystem", path = "../../subsystem" }
polkadot-node-subsystem-util = { path = "../../subsystem-util" }
erasure-coding = { package = "polkadot-erasure-coding", path = "../../../erasure-coding" }
statement-table = { package = "polkadot-statement-table", path = "../../../statement-table" }
bitvec = { version = "0.20.1", default-features = false, features = ["alloc"] }
tracing = "0.1.29"
thiserror = "1.0.30"

[dev-dependencies]
<<<<<<< HEAD
sp-core = { git = "https://github.com/paritytech/substrate", branch = "dp-jsonrpsee-integration-2" }
sp-application-crypto = { git = "https://github.com/paritytech/substrate", branch = "dp-jsonrpsee-integration-2" }
sp-keyring = { git = "https://github.com/paritytech/substrate", branch = "dp-jsonrpsee-integration-2" }
sc-keystore = { git = "https://github.com/paritytech/substrate", branch = "dp-jsonrpsee-integration-2" }
sp-tracing = { git = "https://github.com/paritytech/substrate", branch = "dp-jsonrpsee-integration-2" }
futures = { version = "0.3.17", features = ["thread-pool"] }
=======
sp-core = { git = "https://github.com/paritytech/substrate", branch = "master" }
sp-application-crypto = { git = "https://github.com/paritytech/substrate", branch = "master" }
sp-keyring = { git = "https://github.com/paritytech/substrate", branch = "master" }
sc-keystore = { git = "https://github.com/paritytech/substrate", branch = "master" }
sp-tracing = { git = "https://github.com/paritytech/substrate", branch = "master" }
futures = { version = "0.3.19", features = ["thread-pool"] }
>>>>>>> 1c2a0e2f
assert_matches = "1.4.0"
polkadot-node-subsystem-test-helpers = { path = "../../subsystem-test-helpers" }
test-helpers = { package = "polkadot-primitives-test-helpers", path = "../../../primitives/test-helpers" }<|MERGE_RESOLUTION|>--- conflicted
+++ resolved
@@ -5,13 +5,8 @@
 edition = "2018"
 
 [dependencies]
-<<<<<<< HEAD
-futures = "0.3.17"
+futures = "0.3.19"
 sp-keystore = { git = "https://github.com/paritytech/substrate", branch = "dp-jsonrpsee-integration-2" }
-=======
-futures = "0.3.19"
-sp-keystore = { git = "https://github.com/paritytech/substrate", branch = "master" }
->>>>>>> 1c2a0e2f
 polkadot-primitives = { path = "../../../primitives" }
 polkadot-node-primitives = { path = "../../primitives" }
 polkadot-subsystem = { package = "polkadot-node-subsystem", path = "../../subsystem" }
@@ -23,21 +18,12 @@
 thiserror = "1.0.30"
 
 [dev-dependencies]
-<<<<<<< HEAD
 sp-core = { git = "https://github.com/paritytech/substrate", branch = "dp-jsonrpsee-integration-2" }
 sp-application-crypto = { git = "https://github.com/paritytech/substrate", branch = "dp-jsonrpsee-integration-2" }
 sp-keyring = { git = "https://github.com/paritytech/substrate", branch = "dp-jsonrpsee-integration-2" }
 sc-keystore = { git = "https://github.com/paritytech/substrate", branch = "dp-jsonrpsee-integration-2" }
 sp-tracing = { git = "https://github.com/paritytech/substrate", branch = "dp-jsonrpsee-integration-2" }
-futures = { version = "0.3.17", features = ["thread-pool"] }
-=======
-sp-core = { git = "https://github.com/paritytech/substrate", branch = "master" }
-sp-application-crypto = { git = "https://github.com/paritytech/substrate", branch = "master" }
-sp-keyring = { git = "https://github.com/paritytech/substrate", branch = "master" }
-sc-keystore = { git = "https://github.com/paritytech/substrate", branch = "master" }
-sp-tracing = { git = "https://github.com/paritytech/substrate", branch = "master" }
 futures = { version = "0.3.19", features = ["thread-pool"] }
->>>>>>> 1c2a0e2f
 assert_matches = "1.4.0"
 polkadot-node-subsystem-test-helpers = { path = "../../subsystem-test-helpers" }
 test-helpers = { package = "polkadot-primitives-test-helpers", path = "../../../primitives/test-helpers" }