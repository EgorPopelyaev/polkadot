[package]
name = "polkadot-test-malus"
description = "Misbehaving nodes for local testnets, system and Simnet tests."
license = "GPL-3.0-only"
version = "0.9.13"
authors = ["Parity Technologies <admin@parity.io>"]
edition = "2018"
readme = "README.md"
publish = false

[[bin]]
name = "malus"
path = "src/malus.rs"

[dependencies]
polkadot-cli = { path = "../../cli", default-features = false, features = ["cli", "malus"] }
polkadot-node-subsystem = { path = "../subsystem" }
polkadot-node-subsystem-util = { path = "../subsystem-util" }
polkadot-node-subsystem-types = { path = "../subsystem-types" }
polkadot-node-core-dispute-coordinator = { path = "../core/dispute-coordinator" }
polkadot-node-core-candidate-validation = { path = "../core/candidate-validation" }
polkadot-node-core-backing = { path = "../core/backing" }
polkadot-node-primitives = { path = "../primitives" }
polkadot-primitives = { path = "../../primitives" }
polkadot-node-core-pvf = { path = "../core/pvf" }
parity-util-mem = { version = "0.10.0", default-features = false, features = ["jemalloc-global"] }
color-eyre = { version = "0.5.11", default-features = false }
assert_matches = "1.5"
<<<<<<< HEAD
structopt = "0.3.25"
async-trait = "0.1.51"
sp-keystore = { git = "https://github.com/paritytech/substrate", branch = "dp-jsonrpsee-integration-2" }
futures = "0.3.16"
=======
async-trait = "0.1.52"
sp-keystore = { git = "https://github.com/paritytech/substrate", branch = "master" }
clap = { version = "3.0", features = ["derive"] }
futures = "0.3.19"
>>>>>>> 1c2a0e2f
futures-timer = "3.0.2"
tracing = "0.1.26"

[features]
default = []

[dev-dependencies]
polkadot-node-subsystem-test-helpers = { path = "../subsystem-test-helpers" }
<<<<<<< HEAD
sp-core = { git = "https://github.com/paritytech/substrate", branch = "dp-jsonrpsee-integration-2" }
futures = { version = "0.3.17", features = ["thread-pool"] }
=======
sp-core = { git = "https://github.com/paritytech/substrate", branch = "master" }
futures = { version = "0.3.19", features = ["thread-pool"] }
>>>>>>> 1c2a0e2f
<|MERGE_RESOLUTION|>--- conflicted
+++ resolved
@@ -26,17 +26,10 @@
 parity-util-mem = { version = "0.10.0", default-features = false, features = ["jemalloc-global"] }
 color-eyre = { version = "0.5.11", default-features = false }
 assert_matches = "1.5"
-<<<<<<< HEAD
-structopt = "0.3.25"
-async-trait = "0.1.51"
+async-trait = "0.1.52"
 sp-keystore = { git = "https://github.com/paritytech/substrate", branch = "dp-jsonrpsee-integration-2" }
-futures = "0.3.16"
-=======
-async-trait = "0.1.52"
-sp-keystore = { git = "https://github.com/paritytech/substrate", branch = "master" }
 clap = { version = "3.0", features = ["derive"] }
 futures = "0.3.19"
->>>>>>> 1c2a0e2f
 futures-timer = "3.0.2"
 tracing = "0.1.26"
 
@@ -45,10 +38,5 @@
 
 [dev-dependencies]
 polkadot-node-subsystem-test-helpers = { path = "../subsystem-test-helpers" }
-<<<<<<< HEAD
 sp-core = { git = "https://github.com/paritytech/substrate", branch = "dp-jsonrpsee-integration-2" }
-futures = { version = "0.3.17", features = ["thread-pool"] }
-=======
-sp-core = { git = "https://github.com/paritytech/substrate", branch = "master" }
-futures = { version = "0.3.19", features = ["thread-pool"] }
->>>>>>> 1c2a0e2f
+futures = { version = "0.3.19", features = ["thread-pool"] }