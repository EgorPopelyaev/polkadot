// Copyright 2017-2020 Parity Technologies (UK) Ltd.
// This file is part of Polkadot.

// Polkadot is free software: you can redistribute it and/or modify
// it under the terms of the GNU General Public License as published by
// the Free Software Foundation, either version 3 of the License, or
// (at your option) any later version.

// Polkadot is distributed in the hope that it will be useful,
// but WITHOUT ANY WARRANTY; without even the implied warranty of
// MERCHANTABILITY or FITNESS FOR A PARTICULAR PURPOSE.  See the
// GNU General Public License for more details.

// You should have received a copy of the GNU General Public License
// along with Polkadot.  If not, see <http://www.gnu.org/licenses/>.

//! Message types for the overseer and subsystems.
//!
//! These messages are intended to define the protocol by which different subsystems communicate with each
//! other and signals that they receive from an overseer to coordinate their work.
//! This is intended for use with the `polkadot-overseer` crate.
//!
//! Subsystems' APIs are defined separately from their implementation, leading to easier mocking.

use futures::channel::oneshot;
use sc_network::Multiaddr;
use thiserror::Error;

pub use sc_network::IfDisconnected;

use polkadot_node_network_protocol::{
	peer_set::PeerSet, request_response::Requests, v1 as protocol_v1, PeerId,
	UnifiedReputationChange,
};
use polkadot_node_primitives::{
	approval::{BlockApprovalMeta, IndirectAssignmentCert, IndirectSignedApprovalVote},
	AvailableData, BabeEpoch, BlockWeight, CandidateVotes, CollationGenerationConfig,
	CollationSecondedSignal, DisputeMessage, ErasureChunk, PoV, SignedDisputeStatement,
	SignedFullStatement, ValidationResult,
};
use polkadot_primitives::v1::{
	AuthorityDiscoveryId, BackedCandidate, BlockNumber, CandidateDescriptor, CandidateEvent,
	CandidateHash, CandidateIndex, CandidateReceipt, CollatorId, CommittedCandidateReceipt,
	CoreState, GroupIndex, GroupRotationInfo, Hash, Header as BlockHeader, Id as ParaId,
	InboundDownwardMessage, InboundHrmpMessage, MultiDisputeStatementSet, OccupiedCoreAssumption,
	PersistedValidationData, SessionIndex, SessionInfo, SignedAvailabilityBitfield,
	SignedAvailabilityBitfields, ValidationCode, ValidationCodeHash, ValidatorId, ValidatorIndex,
	ValidatorSignature,
};
use polkadot_statement_table::v1::Misbehavior;
use std::{
	collections::{BTreeMap, HashSet},
	sync::Arc,
};

/// Network events as transmitted to other subsystems, wrapped in their message types.
pub mod network_bridge_event;
pub use network_bridge_event::NetworkBridgeEvent;

/// Subsystem messages where each message is always bound to a relay parent.
pub trait BoundToRelayParent {
	/// Returns the relay parent this message is bound to.
	fn relay_parent(&self) -> Hash;
}

/// Messages received by the Candidate Backing subsystem.
#[derive(Debug)]
pub enum CandidateBackingMessage {
	/// Requests a set of backable candidates that could be backed in a child of the given
	/// relay-parent, referenced by its hash.
	GetBackedCandidates(Hash, Vec<CandidateHash>, oneshot::Sender<Vec<BackedCandidate>>),
	/// Note that the Candidate Backing subsystem should second the given candidate in the context of the
	/// given relay-parent (ref. by hash). This candidate must be validated.
	Second(Hash, CandidateReceipt, PoV),
	/// Note a validator's statement about a particular candidate. Disagreements about validity must be escalated
	/// to a broader check by Misbehavior Arbitration. Agreements are simply tallied until a quorum is reached.
	Statement(Hash, SignedFullStatement),
}

impl BoundToRelayParent for CandidateBackingMessage {
	fn relay_parent(&self) -> Hash {
		match self {
			Self::GetBackedCandidates(hash, _, _) => *hash,
			Self::Second(hash, _, _) => *hash,
			Self::Statement(hash, _) => *hash,
		}
	}
}

/// Blanket error for validation failing for internal reasons.
#[derive(Debug, Error)]
#[error("Validation failed with {0:?}")]
pub struct ValidationFailed(pub String);

/// Messages received by the Validation subsystem.
///
/// ## Validation Requests
///
/// Validation requests made to the subsystem should return an error only on internal error.
/// Otherwise, they should return either `Ok(ValidationResult::Valid(_))`
/// or `Ok(ValidationResult::Invalid)`.
#[derive(Debug)]
pub enum CandidateValidationMessage {
	/// Validate a candidate with provided parameters using relay-chain state.
	///
	/// This will implicitly attempt to gather the `PersistedValidationData` and `ValidationCode`
	/// from the runtime API of the chain, based on the `relay_parent`
	/// of the `CandidateDescriptor`.
	///
	/// This will also perform checking of validation outputs against the acceptance criteria.
	///
	/// If there is no state available which can provide this data or the core for
	/// the para is not free at the relay-parent, an error is returned.
	ValidateFromChainState(
		CandidateDescriptor,
		Arc<PoV>,
		oneshot::Sender<Result<ValidationResult, ValidationFailed>>,
	),
	/// Validate a candidate with provided, exhaustive parameters for validation.
	///
	/// Explicitly provide the `PersistedValidationData` and `ValidationCode` so this can do full
	/// validation without needing to access the state of the relay-chain.
	///
	/// This request doesn't involve acceptance criteria checking, therefore only useful for the
	/// cases where the validity of the candidate is established. This is the case for the typical
	/// use-case: secondary checkers would use this request relying on the full prior checks
	/// performed by the relay-chain.
	ValidateFromExhaustive(
		PersistedValidationData,
		ValidationCode,
		CandidateDescriptor,
		Arc<PoV>,
		oneshot::Sender<Result<ValidationResult, ValidationFailed>>,
	),
}

impl CandidateValidationMessage {
	/// If the current variant contains the relay parent hash, return it.
	pub fn relay_parent(&self) -> Option<Hash> {
		match self {
			Self::ValidateFromChainState(_, _, _) => None,
			Self::ValidateFromExhaustive(_, _, _, _, _) => None,
		}
	}
}

/// Messages received by the Collator Protocol subsystem.
#[derive(Debug, derive_more::From)]
pub enum CollatorProtocolMessage {
	/// Signal to the collator protocol that it should connect to validators with the expectation
	/// of collating on the given para. This is only expected to be called once, early on, if at all,
	/// and only by the Collation Generation subsystem. As such, it will overwrite the value of
	/// the previous signal.
	///
	/// This should be sent before any `DistributeCollation` message.
	CollateOn(ParaId),
	/// Provide a collation to distribute to validators with an optional result sender.
	///
	/// The result sender should be informed when at least one parachain validator seconded the collation. It is also
	/// completely okay to just drop the sender.
	DistributeCollation(CandidateReceipt, PoV, Option<oneshot::Sender<CollationSecondedSignal>>),
	/// Report a collator as having provided an invalid collation. This should lead to disconnect
	/// and blacklist of the collator.
	ReportCollator(CollatorId),
	/// Get a network bridge update.
	#[from]
	NetworkBridgeUpdateV1(NetworkBridgeEvent<protocol_v1::CollatorProtocolMessage>),
	/// We recommended a particular candidate to be seconded, but it was invalid; penalize the collator.
	///
	/// The hash is the relay parent.
	Invalid(Hash, CandidateReceipt),
	/// The candidate we recommended to be seconded was validated successfully.
	///
	/// The hash is the relay parent.
	Seconded(Hash, SignedFullStatement),
}

impl Default for CollatorProtocolMessage {
	fn default() -> Self {
		Self::CollateOn(Default::default())
	}
}

impl BoundToRelayParent for CollatorProtocolMessage {
	fn relay_parent(&self) -> Hash {
		Default::default()
	}
}

/// Messages received by the dispute coordinator subsystem.
#[derive(Debug)]
pub enum DisputeCoordinatorMessage {
	/// Import statements by validators about a candidate.
	///
	/// The subsystem will silently discard ancient statements or sets of only dispute-specific statements for
	/// candidates that are previously unknown to the subsystem. The former is simply because ancient
	/// data is not relevant and the latter is as a DoS prevention mechanism. Both backing and approval
	/// statements already undergo anti-DoS procedures in their respective subsystems, but statements
	/// cast specifically for disputes are not necessarily relevant to any candidate the system is
	/// already aware of and thus present a DoS vector. Our expectation is that nodes will notify each
	/// other of disputes over the network by providing (at least) 2 conflicting statements, of which one is either
	/// a backing or validation statement.
	///
	/// This does not do any checking of the message signature.
	ImportStatements {
		/// The hash of the candidate.
		candidate_hash: CandidateHash,
		/// The candidate receipt itself.
		candidate_receipt: CandidateReceipt,
		/// The session the candidate appears in.
		session: SessionIndex,
		/// Statements, with signatures checked, by validators participating in disputes.
		///
		/// The validator index passed alongside each statement should correspond to the index
		/// of the validator in the set.
		statements: Vec<(SignedDisputeStatement, ValidatorIndex)>,
		/// Inform the requester once we finished importing.
		///
		/// This is:
		/// - we discarded the votes because
		///		- they were ancient or otherwise invalid (result: `InvalidImport`)
		///		- or we were not able to recover availability for an unknown candidate (result:
		///		`InvalidImport`)
		///		- or were known already (in that case the result will still be `ValidImport`)
		/// - or we recorded them because (`ValidImport`)
		///		- we cast our own vote already on that dispute
		///		- or we have approval votes on that candidate
		///		- or other explicit votes on that candidate already recorded
		///		- or recovered availability for the candidate
		///		- or the imported statements are backing/approval votes, which are always accepted.
		pending_confirmation: oneshot::Sender<ImportStatementsResult>,
	},
	/// Fetch a list of all recent disputes the co-ordinator is aware of.
	/// These are disputes which have occurred any time in recent sessions,
	/// and which may have already concluded.
	RecentDisputes(oneshot::Sender<Vec<(SessionIndex, CandidateHash)>>),
	/// Fetch a list of all active disputes that the coordinator is aware of.
	/// These disputes are either unconcluded or recently concluded.
	ActiveDisputes(oneshot::Sender<Vec<(SessionIndex, CandidateHash)>>),
	/// Get candidate votes for a candidate.
	QueryCandidateVotes(
		Vec<(SessionIndex, CandidateHash)>,
		oneshot::Sender<Vec<(SessionIndex, CandidateHash, CandidateVotes)>>,
	),
	/// Sign and issue local dispute votes. A value of `true` indicates validity, and `false` invalidity.
	IssueLocalStatement(SessionIndex, CandidateHash, CandidateReceipt, bool),
	/// Determine the highest undisputed block within the given chain, based on where candidates
	/// were included. If even the base block should not be finalized due to a dispute,
	/// then `None` should be returned on the channel.
	///
	/// The block descriptions begin counting upwards from the block after the given `base_number`. The `base_number`
	/// is typically the number of the last finalized block but may be slightly higher. This block
	/// is inevitably going to be finalized so it is not accounted for by this function.
	DetermineUndisputedChain {
		/// The lowest possible block to vote on.
		base: (BlockNumber, Hash),
		/// Descriptions of all the blocks counting upwards from the block after the base number
		block_descriptions: Vec<BlockDescription>,
		/// The block to vote on, might be base in case there is no better.
		tx: oneshot::Sender<(BlockNumber, Hash)>,
	},
}

/// The result of `DisputeCoordinatorMessage::ImportStatements`.
#[derive(Copy, Clone, Debug, PartialEq, Eq)]
pub enum ImportStatementsResult {
	/// Import was invalid (candidate was not available)  and the sending peer should get banned.
	InvalidImport,
	/// Import was valid and can be confirmed to peer.
	ValidImport,
}

/// Messages received by the dispute participation subsystem.
#[derive(Debug)]
pub enum DisputeParticipationMessage {
	/// Validate a candidate for the purposes of participating in a dispute.
	Participate {
		/// The hash of the candidate
		candidate_hash: CandidateHash,
		/// The candidate receipt itself.
		candidate_receipt: CandidateReceipt,
		/// The session the candidate appears in.
		session: SessionIndex,
		/// The number of validators in the session.
		n_validators: u32,
		/// Give immediate feedback on whether the candidate was available or
		/// not.
		report_availability: oneshot::Sender<bool>,
	},
}

/// Messages going to the dispute distribution subsystem.
#[derive(Debug)]
pub enum DisputeDistributionMessage {
	/// Tell dispute distribution to distribute an explicit dispute statement to
	/// validators.
	SendDispute(DisputeMessage),
}

/// Messages received by the network bridge subsystem.
#[derive(Debug)]
pub enum NetworkBridgeMessage {
	/// Report a peer for their actions.
	ReportPeer(PeerId, UnifiedReputationChange),

	/// Disconnect a peer from the given peer-set without affecting their reputation.
	DisconnectPeer(PeerId, PeerSet),

	/// Send a message to one or more peers on the validation peer-set.
	SendValidationMessage(Vec<PeerId>, protocol_v1::ValidationProtocol),

	/// Send a message to one or more peers on the collation peer-set.
	SendCollationMessage(Vec<PeerId>, protocol_v1::CollationProtocol),

	/// Send a batch of validation messages.
	///
	/// NOTE: Messages will be processed in order (at least statement distribution relies on this).
	SendValidationMessages(Vec<(Vec<PeerId>, protocol_v1::ValidationProtocol)>),

	/// Send a batch of collation messages.
	///
	/// NOTE: Messages will be processed in order.
	SendCollationMessages(Vec<(Vec<PeerId>, protocol_v1::CollationProtocol)>),

	/// Send requests via substrate request/response.
	/// Second parameter, tells what to do if we are not yet connected to the peer.
	SendRequests(Vec<Requests>, IfDisconnected),

	/// Connect to peers who represent the given `validator_ids`.
	///
	/// Also ask the network to stay connected to these peers at least
	/// until a new request is issued.
	///
	/// Because it overrides the previous request, it must be ensured
	/// that `validator_ids` include all peers the subsystems
	/// are interested in (per `PeerSet`).
	///
	/// A caller can learn about validator connections by listening to the
	/// `PeerConnected` events from the network bridge.
	ConnectToValidators {
		/// Ids of the validators to connect to.
		validator_ids: Vec<AuthorityDiscoveryId>,
		/// The underlying protocol to use for this request.
		peer_set: PeerSet,
		/// Sends back the number of `AuthorityDiscoveryId`s which
		/// authority discovery has failed to resolve.
		failed: oneshot::Sender<usize>,
	},
	/// Alternative to `ConnectToValidators` in case you already know the `Multiaddrs` you want to be
	/// connected to.
	ConnectToResolvedValidators {
		/// Each entry corresponds to the addresses of an already resolved validator.
		validator_addrs: Vec<Vec<Multiaddr>>,
		/// The peer set we want the connection on.
		peer_set: PeerSet,
	},
	/// Inform the distribution subsystems about the new
	/// gossip network topology formed.
	NewGossipTopology {
		/// Ids of our neighbors in the new gossip topology.
		/// We're not necessarily connected to all of them, but we should.
		our_neighbors: HashSet<AuthorityDiscoveryId>,
	},
}

impl NetworkBridgeMessage {
	/// If the current variant contains the relay parent hash, return it.
	pub fn relay_parent(&self) -> Option<Hash> {
		match self {
			Self::ReportPeer(_, _) => None,
			Self::DisconnectPeer(_, _) => None,
			Self::SendValidationMessage(_, _) => None,
			Self::SendCollationMessage(_, _) => None,
			Self::SendValidationMessages(_) => None,
			Self::SendCollationMessages(_) => None,
			Self::ConnectToValidators { .. } => None,
			Self::ConnectToResolvedValidators { .. } => None,
			Self::SendRequests { .. } => None,
			Self::NewGossipTopology { .. } => None,
		}
	}
}

/// Availability Distribution Message.
#[derive(Debug)]
pub enum AvailabilityDistributionMessage {
	/// Instruct availability distribution to fetch a remote PoV.
	///
	/// NOTE: The result of this fetch is not yet locally validated and could be bogus.
	FetchPoV {
		/// The relay parent giving the necessary context.
		relay_parent: Hash,
		/// Validator to fetch the PoV from.
		from_validator: ValidatorIndex,
		/// Candidate hash to fetch the PoV for.
		candidate_hash: CandidateHash,
		/// Expected hash of the PoV, a PoV not matching this hash will be rejected.
		pov_hash: Hash,
		/// Sender for getting back the result of this fetch.
		///
		/// The sender will be canceled if the fetching failed for some reason.
		tx: oneshot::Sender<PoV>,
	},
}

/// Availability Recovery Message.
#[derive(Debug, derive_more::From)]
pub enum AvailabilityRecoveryMessage {
	/// Recover available data from validators on the network.
	RecoverAvailableData(
		CandidateReceipt,
		SessionIndex,
		Option<GroupIndex>, // Optional backing group to request from first.
		oneshot::Sender<Result<AvailableData, crate::errors::RecoveryError>>,
	),
}

/// Bitfield distribution message.
#[derive(Debug, derive_more::From)]
pub enum BitfieldDistributionMessage {
	/// Distribute a bitfield via gossip to other validators.
	DistributeBitfield(Hash, SignedAvailabilityBitfield),

	/// Event from the network bridge.
	#[from]
	NetworkBridgeUpdateV1(NetworkBridgeEvent<protocol_v1::BitfieldDistributionMessage>),
}

impl BitfieldDistributionMessage {
	/// If the current variant contains the relay parent hash, return it.
	pub fn relay_parent(&self) -> Option<Hash> {
		match self {
			Self::DistributeBitfield(hash, _) => Some(*hash),
			Self::NetworkBridgeUpdateV1(_) => None,
		}
	}
}

/// Bitfield signing message.
///
/// Currently non-instantiable.
#[derive(Debug)]
pub enum BitfieldSigningMessage {}

impl BoundToRelayParent for BitfieldSigningMessage {
	fn relay_parent(&self) -> Hash {
		match *self {}
	}
}

/// Availability store subsystem message.
#[derive(Debug)]
pub enum AvailabilityStoreMessage {
	/// Query a `AvailableData` from the AV store.
	QueryAvailableData(CandidateHash, oneshot::Sender<Option<AvailableData>>),

	/// Query whether a `AvailableData` exists within the AV Store.
	///
	/// This is useful in cases when existence
	/// matters, but we don't want to necessarily pass around multiple
	/// megabytes of data to get a single bit of information.
	QueryDataAvailability(CandidateHash, oneshot::Sender<bool>),

	/// Query an `ErasureChunk` from the AV store by the candidate hash and validator index.
	QueryChunk(CandidateHash, ValidatorIndex, oneshot::Sender<Option<ErasureChunk>>),

	/// Query all chunks that we have for the given candidate hash.
	QueryAllChunks(CandidateHash, oneshot::Sender<Vec<ErasureChunk>>),

	/// Query whether an `ErasureChunk` exists within the AV Store.
	///
	/// This is useful in cases like bitfield signing, when existence
	/// matters, but we don't want to necessarily pass around large
	/// quantities of data to get a single bit of information.
	QueryChunkAvailability(CandidateHash, ValidatorIndex, oneshot::Sender<bool>),

	/// Store an `ErasureChunk` in the AV store.
	///
	/// Return `Ok(())` if the store operation succeeded, `Err(())` if it failed.
	StoreChunk {
		/// A hash of the candidate this chunk belongs to.
		candidate_hash: CandidateHash,
		/// The chunk itself.
		chunk: ErasureChunk,
		/// Sending side of the channel to send result to.
		tx: oneshot::Sender<Result<(), ()>>,
	},

	/// Store a `AvailableData` and all of its chunks in the AV store.
	///
	/// Return `Ok(())` if the store operation succeeded, `Err(())` if it failed.
<<<<<<< HEAD
	StoreAvailableData(
		CandidateHash,
		Option<ValidatorIndex>,
		u32,
		AvailableData,
		oneshot::Sender<Result<(), ()>>,
	),
	/// Same as `StoreAvailableData`, but way cooler.
	StoreMaliciousAvailableData(
		CandidateHash,
		usize,
		u32,
		AvailableData,
		oneshot::Sender<Result<(), ()>>,
	),
=======
	StoreAvailableData {
		/// A hash of the candidate this `available_data` belongs to.
		candidate_hash: CandidateHash,
		/// The number of validators in the session.
		n_validators: u32,
		/// The `AvailableData` itself.
		available_data: AvailableData,
		/// Sending side of the channel to send result to.
		tx: oneshot::Sender<Result<(), ()>>,
	},
>>>>>>> d070d551
}

impl AvailabilityStoreMessage {
	/// In fact, none of the `AvailabilityStore` messages assume a particular relay parent.
	pub fn relay_parent(&self) -> Option<Hash> {
		match self {
			_ => None,
		}
	}
}

/// A response channel for the result of a chain API request.
pub type ChainApiResponseChannel<T> = oneshot::Sender<Result<T, crate::errors::ChainApiError>>;

/// Chain API request subsystem message.
#[derive(Debug)]
pub enum ChainApiMessage {
	/// Request the block number by hash.
	/// Returns `None` if a block with the given hash is not present in the db.
	BlockNumber(Hash, ChainApiResponseChannel<Option<BlockNumber>>),
	/// Request the block header by hash.
	/// Returns `None` if a block with the given hash is not present in the db.
	BlockHeader(Hash, ChainApiResponseChannel<Option<BlockHeader>>),
	/// Get the cumulative weight of the given block, by hash.
	/// If the block or weight is unknown, this returns `None`.
	///
	/// Note: this is the weight within the low-level fork-choice rule,
	/// not the high-level one implemented in the chain-selection subsystem.
	///
	/// Weight is used for comparing blocks in a fork-choice rule.
	BlockWeight(Hash, ChainApiResponseChannel<Option<BlockWeight>>),
	/// Request the finalized block hash by number.
	/// Returns `None` if a block with the given number is not present in the db.
	/// Note: the caller must ensure the block is finalized.
	FinalizedBlockHash(BlockNumber, ChainApiResponseChannel<Option<Hash>>),
	/// Request the last finalized block number.
	/// This request always succeeds.
	FinalizedBlockNumber(ChainApiResponseChannel<BlockNumber>),
	/// Request the `k` ancestors block hashes of a block with the given hash.
	/// The response channel may return a `Vec` of size up to `k`
	/// filled with ancestors hashes with the following order:
	/// `parent`, `grandparent`, ...
	Ancestors {
		/// The hash of the block in question.
		hash: Hash,
		/// The number of ancestors to request.
		k: usize,
		/// The response channel.
		response_channel: ChainApiResponseChannel<Vec<Hash>>,
	},
}

impl ChainApiMessage {
	/// If the current variant contains the relay parent hash, return it.
	pub fn relay_parent(&self) -> Option<Hash> {
		None
	}
}

/// Chain selection subsystem messages
#[derive(Debug)]
pub enum ChainSelectionMessage {
	/// Signal to the chain selection subsystem that a specific block has been approved.
	Approved(Hash),
	/// Request the leaves in descending order by score.
	Leaves(oneshot::Sender<Vec<Hash>>),
	/// Request the best leaf containing the given block in its ancestry. Return `None` if
	/// there is no such leaf.
	BestLeafContaining(Hash, oneshot::Sender<Option<Hash>>),
}

impl ChainSelectionMessage {
	/// If the current variant contains the relay parent hash, return it.
	pub fn relay_parent(&self) -> Option<Hash> {
		// None of the messages, even the ones containing specific
		// block hashes, can be considered to have those blocks as
		// a relay parent.
		match *self {
			ChainSelectionMessage::Approved(_) => None,
			ChainSelectionMessage::Leaves(_) => None,
			ChainSelectionMessage::BestLeafContaining(..) => None,
		}
	}
}

/// A sender for the result of a runtime API request.
pub type RuntimeApiSender<T> = oneshot::Sender<Result<T, crate::errors::RuntimeApiError>>;

/// A request to the Runtime API subsystem.
#[derive(Debug)]
pub enum RuntimeApiRequest {
	/// Get the next, current and some previous authority discovery set deduplicated.
	Authorities(RuntimeApiSender<Vec<AuthorityDiscoveryId>>),
	/// Get the current validator set.
	Validators(RuntimeApiSender<Vec<ValidatorId>>),
	/// Get the validator groups and group rotation info.
	ValidatorGroups(RuntimeApiSender<(Vec<Vec<ValidatorIndex>>, GroupRotationInfo)>),
	/// Get information on all availability cores.
	AvailabilityCores(RuntimeApiSender<Vec<CoreState>>),
	/// Get the persisted validation data for a particular para, taking the given
	/// `OccupiedCoreAssumption`, which will inform on how the validation data should be computed
	/// if the para currently occupies a core.
	PersistedValidationData(
		ParaId,
		OccupiedCoreAssumption,
		RuntimeApiSender<Option<PersistedValidationData>>,
	),
	/// Sends back `true` if the validation outputs pass all acceptance criteria checks.
	CheckValidationOutputs(
		ParaId,
		polkadot_primitives::v1::CandidateCommitments,
		RuntimeApiSender<bool>,
	),
	/// Get the session index that a child of the block will have.
	SessionIndexForChild(RuntimeApiSender<SessionIndex>),
	/// Get the validation code for a para, taking the given `OccupiedCoreAssumption`, which
	/// will inform on how the validation data should be computed if the para currently
	/// occupies a core.
	ValidationCode(ParaId, OccupiedCoreAssumption, RuntimeApiSender<Option<ValidationCode>>),
	/// Get validation code by its hash, either past, current or future code can be returned, as long as state is still
	/// available.
	ValidationCodeByHash(ValidationCodeHash, RuntimeApiSender<Option<ValidationCode>>),
	/// Get a the candidate pending availability for a particular parachain by parachain / core index
	CandidatePendingAvailability(ParaId, RuntimeApiSender<Option<CommittedCandidateReceipt>>),
	/// Get all events concerning candidates (backing, inclusion, time-out) in the parent of
	/// the block in whose state this request is executed.
	CandidateEvents(RuntimeApiSender<Vec<CandidateEvent>>),
	/// Get the session info for the given session, if stored.
	SessionInfo(SessionIndex, RuntimeApiSender<Option<SessionInfo>>),
	/// Get all the pending inbound messages in the downward message queue for a para.
	DmqContents(ParaId, RuntimeApiSender<Vec<InboundDownwardMessage<BlockNumber>>>),
	/// Get the contents of all channels addressed to the given recipient. Channels that have no
	/// messages in them are also included.
	InboundHrmpChannelsContents(
		ParaId,
		RuntimeApiSender<BTreeMap<ParaId, Vec<InboundHrmpMessage<BlockNumber>>>>,
	),
	/// Get information about the BABE epoch the block was included in.
	CurrentBabeEpoch(RuntimeApiSender<BabeEpoch>),
}

/// A message to the Runtime API subsystem.
#[derive(Debug)]
pub enum RuntimeApiMessage {
	/// Make a request of the runtime API against the post-state of the given relay-parent.
	Request(Hash, RuntimeApiRequest),
}

impl RuntimeApiMessage {
	/// If the current variant contains the relay parent hash, return it.
	pub fn relay_parent(&self) -> Option<Hash> {
		match self {
			Self::Request(hash, _) => Some(*hash),
		}
	}
}

/// Statement distribution message.
#[derive(Debug, derive_more::From)]
pub enum StatementDistributionMessage {
	/// We have originated a signed statement in the context of
	/// given relay-parent hash and it should be distributed to other validators.
	Share(Hash, SignedFullStatement),
	/// Event from the network bridge.
	#[from]
	NetworkBridgeUpdateV1(NetworkBridgeEvent<protocol_v1::StatementDistributionMessage>),
}

/// This data becomes intrinsics or extrinsics which should be included in a future relay chain block.
// It needs to be cloneable because multiple potential block authors can request copies.
#[derive(Debug, Clone)]
pub enum ProvisionableData {
	/// This bitfield indicates the availability of various candidate blocks.
	Bitfield(Hash, SignedAvailabilityBitfield),
	/// The Candidate Backing subsystem believes that this candidate is valid, pending availability.
	BackedCandidate(CandidateReceipt),
	/// Misbehavior reports are self-contained proofs of validator misbehavior.
	MisbehaviorReport(Hash, ValidatorIndex, Misbehavior),
	/// Disputes trigger a broad dispute resolution process.
	Dispute(Hash, ValidatorSignature),
}

/// Inherent data returned by the provisioner
#[derive(Debug, Clone)]
pub struct ProvisionerInherentData {
	/// Signed bitfields.
	pub bitfields: SignedAvailabilityBitfields,
	/// Backed candidates.
	pub backed_candidates: Vec<BackedCandidate>,
	/// Dispute statement sets.
	pub disputes: MultiDisputeStatementSet,
}

/// Message to the Provisioner.
///
/// In all cases, the Hash is that of the relay parent.
#[derive(Debug)]
pub enum ProvisionerMessage {
	/// This message allows external subsystems to request the set of bitfields and backed candidates
	/// associated with a particular potential block hash.
	///
	/// This is expected to be used by a proposer, to inject that information into the `InherentData`
	/// where it can be assembled into the `ParaInherent`.
	RequestInherentData(Hash, oneshot::Sender<ProvisionerInherentData>),
	/// This data should become part of a relay chain block
	ProvisionableData(Hash, ProvisionableData),
}

impl BoundToRelayParent for ProvisionerMessage {
	fn relay_parent(&self) -> Hash {
		match self {
			Self::RequestInherentData(hash, _) => *hash,
			Self::ProvisionableData(hash, _) => *hash,
		}
	}
}

/// Message to the Collation Generation subsystem.
#[derive(Debug)]
pub enum CollationGenerationMessage {
	/// Initialize the collation generation subsystem
	Initialize(CollationGenerationConfig),
}

impl CollationGenerationMessage {
	/// If the current variant contains the relay parent hash, return it.
	pub fn relay_parent(&self) -> Option<Hash> {
		None
	}
}

/// The result type of [`ApprovalVotingMessage::CheckAndImportAssignment`] request.
#[derive(Debug, Clone, PartialEq, Eq)]
pub enum AssignmentCheckResult {
	/// The vote was accepted and should be propagated onwards.
	Accepted,
	/// The vote was valid but duplicate and should not be propagated onwards.
	AcceptedDuplicate,
	/// The vote was valid but too far in the future to accept right now.
	TooFarInFuture,
	/// The vote was bad and should be ignored, reporting the peer who propagated it.
	Bad(AssignmentCheckError),
}

/// The error result type of [`ApprovalVotingMessage::CheckAndImportAssignment`] request.
#[derive(Error, Debug, Clone, PartialEq, Eq)]
#[allow(missing_docs)]
pub enum AssignmentCheckError {
	#[error("Unknown block: {0:?}")]
	UnknownBlock(Hash),
	#[error("Unknown session index: {0}")]
	UnknownSessionIndex(SessionIndex),
	#[error("Invalid candidate index: {0}")]
	InvalidCandidateIndex(CandidateIndex),
	#[error("Invalid candidate {0}: {1:?}")]
	InvalidCandidate(CandidateIndex, CandidateHash),
	#[error("Invalid cert: {0:?}")]
	InvalidCert(ValidatorIndex),
	#[error("Internal state mismatch: {0:?}, {1:?}")]
	Internal(Hash, CandidateHash),
}

/// The result type of [`ApprovalVotingMessage::CheckAndImportApproval`] request.
#[derive(Debug, Clone, PartialEq, Eq)]
pub enum ApprovalCheckResult {
	/// The vote was accepted and should be propagated onwards.
	Accepted,
	/// The vote was bad and should be ignored, reporting the peer who propagated it.
	Bad(ApprovalCheckError),
}

/// The error result type of [`ApprovalVotingMessage::CheckAndImportApproval`] request.
#[derive(Error, Debug, Clone, PartialEq, Eq)]
#[allow(missing_docs)]
pub enum ApprovalCheckError {
	#[error("Unknown block: {0:?}")]
	UnknownBlock(Hash),
	#[error("Unknown session index: {0}")]
	UnknownSessionIndex(SessionIndex),
	#[error("Invalid candidate index: {0}")]
	InvalidCandidateIndex(CandidateIndex),
	#[error("Invalid validator index: {0:?}")]
	InvalidValidatorIndex(ValidatorIndex),
	#[error("Invalid candidate {0}: {1:?}")]
	InvalidCandidate(CandidateIndex, CandidateHash),
	#[error("Invalid signature: {0:?}")]
	InvalidSignature(ValidatorIndex),
	#[error("No assignment for {0:?}")]
	NoAssignment(ValidatorIndex),
	#[error("Internal state mismatch: {0:?}, {1:?}")]
	Internal(Hash, CandidateHash),
}

/// Describes a relay-chain block by the para-chain candidates
/// it includes.
#[derive(Clone, Debug)]
pub struct BlockDescription {
	/// The relay-chain block hash.
	pub block_hash: Hash,
	/// The session index of this block.
	pub session: SessionIndex,
	/// The set of para-chain candidates.
	pub candidates: Vec<CandidateHash>,
}

/// Response type to `ApprovalVotingMessage::ApprovedAncestor`.
#[derive(Clone, Debug)]
pub struct HighestApprovedAncestorBlock {
	/// The block hash of the highest viable ancestor.
	pub hash: Hash,
	/// The block number of the highest viable ancestor.
	pub number: BlockNumber,
	/// Block descriptions in the direct path between the
	/// initially provided hash and the highest viable ancestor.
	/// Primarily for use with `DetermineUndisputedChain`.
	/// Must be sorted from lowest to highest block number.
	pub descriptions: Vec<BlockDescription>,
}

/// Message to the Approval Voting subsystem.
#[derive(Debug)]
pub enum ApprovalVotingMessage {
	/// Check if the assignment is valid and can be accepted by our view of the protocol.
	/// Should not be sent unless the block hash is known.
	CheckAndImportAssignment(
		IndirectAssignmentCert,
		CandidateIndex,
		oneshot::Sender<AssignmentCheckResult>,
	),
	/// Check if the approval vote is valid and can be accepted by our view of the
	/// protocol.
	///
	/// Should not be sent unless the block hash within the indirect vote is known.
	CheckAndImportApproval(IndirectSignedApprovalVote, oneshot::Sender<ApprovalCheckResult>),
	/// Returns the highest possible ancestor hash of the provided block hash which is
	/// acceptable to vote on finality for.
	/// The `BlockNumber` provided is the number of the block's ancestor which is the
	/// earliest possible vote.
	///
	/// It can also return the same block hash, if that is acceptable to vote upon.
	/// Return `None` if the input hash is unrecognized.
	ApprovedAncestor(Hash, BlockNumber, oneshot::Sender<Option<HighestApprovedAncestorBlock>>),
}

/// Message to the Approval Distribution subsystem.
#[derive(Debug, derive_more::From)]
pub enum ApprovalDistributionMessage {
	/// Notify the `ApprovalDistribution` subsystem about new blocks
	/// and the candidates contained within them.
	NewBlocks(Vec<BlockApprovalMeta>),
	/// Distribute an assignment cert from the local validator. The cert is assumed
	/// to be valid, relevant, and for the given relay-parent and validator index.
	DistributeAssignment(IndirectAssignmentCert, CandidateIndex),
	/// Distribute an approval vote for the local validator. The approval vote is assumed to be
	/// valid, relevant, and the corresponding approval already issued.
	/// If not, the subsystem is free to drop the message.
	DistributeApproval(IndirectSignedApprovalVote),
	/// An update from the network bridge.
	#[from]
	NetworkBridgeUpdateV1(NetworkBridgeEvent<protocol_v1::ApprovalDistributionMessage>),
}

/// Message to the Gossip Support subsystem.
#[derive(Debug, derive_more::From)]
pub enum GossipSupportMessage {
	/// Dummy constructor, so we can receive networking events.
	#[from]
	NetworkBridgeUpdateV1(NetworkBridgeEvent<protocol_v1::GossipSuppportNetworkMessage>),
}<|MERGE_RESOLUTION|>--- conflicted
+++ resolved
@@ -489,23 +489,6 @@
 	/// Store a `AvailableData` and all of its chunks in the AV store.
 	///
 	/// Return `Ok(())` if the store operation succeeded, `Err(())` if it failed.
-<<<<<<< HEAD
-	StoreAvailableData(
-		CandidateHash,
-		Option<ValidatorIndex>,
-		u32,
-		AvailableData,
-		oneshot::Sender<Result<(), ()>>,
-	),
-	/// Same as `StoreAvailableData`, but way cooler.
-	StoreMaliciousAvailableData(
-		CandidateHash,
-		usize,
-		u32,
-		AvailableData,
-		oneshot::Sender<Result<(), ()>>,
-	),
-=======
 	StoreAvailableData {
 		/// A hash of the candidate this `available_data` belongs to.
 		candidate_hash: CandidateHash,
@@ -516,7 +499,14 @@
 		/// Sending side of the channel to send result to.
 		tx: oneshot::Sender<Result<(), ()>>,
 	},
->>>>>>> d070d551
+	/// Same as `StoreAvailableData`, but way cooler.
+	StoreMaliciousAvailableData(
+		CandidateHash,
+		usize,
+		u32,
+		AvailableData,
+		oneshot::Sender<Result<(), ()>>,
+	),
 }
 
 impl AvailabilityStoreMessage {
