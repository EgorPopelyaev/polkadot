[package]
name = "test-parachain-adder"
version = "0.8.28"
authors = ["Parity Technologies <admin@parity.io>"]
description = "Test parachain which adds to a number as its state transition"
edition = "2018"
build = "build.rs"

[dependencies]
parachain = { package = "polkadot-parachain", path = "../../", default-features = false, features = [ "wasm-api" ] }
<<<<<<< HEAD
parity-scale-codec = { version = "1.3.6", default-features = false, features = ["derive"] }
sp-std = { git = "https://github.com/paritytech/substrate", default-features = false , branch = "rococo-v1" }
=======
parity-scale-codec = { version = "2.0.0", default-features = false, features = ["derive"] }
sp-std = { git = "https://github.com/paritytech/substrate", branch = "master", default-features = false }
>>>>>>> 35ea1c4b
tiny-keccak = { version = "2.0.2", features = ["keccak"] }
dlmalloc = { version = "0.2.1", features = [ "global" ] }

# We need to make sure the global allocator is disabled until we have support of full substrate externalities
sp-io = { git = "https://github.com/paritytech/substrate", default-features = false, features = [ "disable_allocator" ] , branch = "rococo-v1" }

[build-dependencies]
substrate-wasm-builder = "3.0.0"

[features]
default = [ "std" ]
std = [
	"parachain/std",
	"sp-std/std",
]<|MERGE_RESOLUTION|>--- conflicted
+++ resolved
@@ -8,13 +8,8 @@
 
 [dependencies]
 parachain = { package = "polkadot-parachain", path = "../../", default-features = false, features = [ "wasm-api" ] }
-<<<<<<< HEAD
-parity-scale-codec = { version = "1.3.6", default-features = false, features = ["derive"] }
+parity-scale-codec = { version = "2.0.0", default-features = false, features = ["derive"] }
 sp-std = { git = "https://github.com/paritytech/substrate", default-features = false , branch = "rococo-v1" }
-=======
-parity-scale-codec = { version = "2.0.0", default-features = false, features = ["derive"] }
-sp-std = { git = "https://github.com/paritytech/substrate", branch = "master", default-features = false }
->>>>>>> 35ea1c4b
 tiny-keccak = { version = "2.0.2", features = ["keccak"] }
 dlmalloc = { version = "0.2.1", features = [ "global" ] }
 
