// Copyright 2020 Parity Technologies (UK) Ltd.
// This file is part of Polkadot.

// Polkadot is free software: you can redistribute it and/or modify
// it under the terms of the GNU General Public License as published by
// the Free Software Foundation, either version 3 of the License, or
// (at your option) any later version.

// Polkadot is distributed in the hope that it will be useful,
// but WITHOUT ANY WARRANTY; without even the implied warranty of
// MERCHANTABILITY or FITNESS FOR A PARTICULAR PURPOSE.  See the
// GNU General Public License for more details.

// You should have received a copy of the GNU General Public License
// along with Polkadot.  If not, see <http://www.gnu.org/licenses/>.

//! Various implementations for `ShouldExecute`.

use frame_support::{ensure, traits::Contains, weights::Weight};
use polkadot_parachain::primitives::IsSystem;
use sp_std::{marker::PhantomData, result::Result};
use xcm::latest::{Instruction::*, Junction, Junctions, MultiLocation, WeightLimit::*, Xcm};
use xcm_executor::traits::{OnResponse, ShouldExecute};

<<<<<<< HEAD
/// Execution barrier that just takes `max_weight` from `weight_credit`.
=======
/// Execution barrier that just takes `shallow_weight` from `weight_credit`.
///
/// Useful to allow XCM execution by local chain users via extrinsics.
/// E.g. `pallet_xcm::reserve_asset_transfer` to transfer a reserve asset
/// out of the local chain to another one.
>>>>>>> 76c0f402
pub struct TakeWeightCredit;
impl ShouldExecute for TakeWeightCredit {
	fn should_execute<Call>(
		_origin: &Option<MultiLocation>,
		_top_level: bool,
		_message: &mut Xcm<Call>,
		max_weight: Weight,
		weight_credit: &mut Weight,
	) -> Result<(), ()> {
		*weight_credit = weight_credit.checked_sub(max_weight).ok_or(())?;
		Ok(())
	}
}

<<<<<<< HEAD
/// Allows execution from `origin` if it is contained in `T` (i.e. `T::Contains(origin)`) taking
/// payments into account.
=======
/// Allows execution from `origin` if it is contained in `T` (i.e. `T::Contains(origin)`) taking payments into
/// account.
///
/// Only allows for `TeleportAsset`, `WithdrawAsset` and `ReserveAssetDeposit` XCMs because they are the only ones
/// that place assets in the Holding Register to pay for execution.
>>>>>>> 76c0f402
pub struct AllowTopLevelPaidExecutionFrom<T>(PhantomData<T>);
impl<T: Contains<MultiLocation>> ShouldExecute for AllowTopLevelPaidExecutionFrom<T> {
	fn should_execute<Call>(
		origin: &Option<MultiLocation>,
		top_level: bool,
		message: &mut Xcm<Call>,
		max_weight: Weight,
		_weight_credit: &mut Weight,
	) -> Result<(), ()> {
		let origin = origin.as_ref().ok_or(())?;
		ensure!(T::contains(origin), ());
		ensure!(top_level, ());
		let mut iter = message.0.iter_mut();
		let i = iter.next().ok_or(())?;
		match i {
			ReceiveTeleportedAsset { .. } | WithdrawAsset { .. } | ReserveAssetDeposited { .. } =>
				(),
			_ => return Err(()),
		}
		let mut i = iter.next().ok_or(())?;
		if let ClearOrigin = i {
			i = iter.next().ok_or(())?;
		}
		match i {
			BuyExecution { weight_limit: Limited(ref mut weight), .. } if *weight >= max_weight => {
				*weight = max_weight;
				Ok(())
			},
			BuyExecution { ref mut weight_limit, .. } if weight_limit == &Unlimited => {
				*weight_limit = Limited(max_weight);
				Ok(())
			},
			_ => Err(()),
		}
	}
}

/// Allows execution from any origin that is contained in `T` (i.e. `T::Contains(origin)`) without any payments.
/// Use only for executions from trusted origin groups.
pub struct AllowUnpaidExecutionFrom<T>(PhantomData<T>);
impl<T: Contains<MultiLocation>> ShouldExecute for AllowUnpaidExecutionFrom<T> {
	fn should_execute<Call>(
		origin: &Option<MultiLocation>,
		_top_level: bool,
		_message: &mut Xcm<Call>,
		_max_weight: Weight,
		_weight_credit: &mut Weight,
	) -> Result<(), ()> {
		let origin = origin.as_ref().ok_or(())?;
		ensure!(T::contains(origin), ());
		Ok(())
	}
}

/// Allows a message only if it is from a system-level child parachain.
pub struct IsChildSystemParachain<ParaId>(PhantomData<ParaId>);
impl<ParaId: IsSystem + From<u32>> Contains<MultiLocation> for IsChildSystemParachain<ParaId> {
	fn contains(l: &MultiLocation) -> bool {
		matches!(
			l.interior(),
			Junctions::X1(Junction::Parachain(id))
				if ParaId::from(*id).is_system() && l.parent_count() == 0,
		)
	}
}

/// Allows only messages if the generic `ResponseHandler` expects them via `expecting_response`.
pub struct AllowKnownQueryResponses<ResponseHandler>(PhantomData<ResponseHandler>);
impl<ResponseHandler: OnResponse> ShouldExecute for AllowKnownQueryResponses<ResponseHandler> {
	fn should_execute<Call>(
		origin: &Option<MultiLocation>,
		_top_level: bool,
		message: &mut Xcm<Call>,
		_max_weight: Weight,
		_weight_credit: &mut Weight,
	) -> Result<(), ()> {
		let origin = origin.as_ref().ok_or(())?;
		match message.0.first() {
			Some(QueryResponse { query_id, .. })
				if ResponseHandler::expecting_response(origin, *query_id) =>
				Ok(()),
			_ => Err(()),
		}
	}
}<|MERGE_RESOLUTION|>--- conflicted
+++ resolved
@@ -22,15 +22,11 @@
 use xcm::latest::{Instruction::*, Junction, Junctions, MultiLocation, WeightLimit::*, Xcm};
 use xcm_executor::traits::{OnResponse, ShouldExecute};
 
-<<<<<<< HEAD
 /// Execution barrier that just takes `max_weight` from `weight_credit`.
-=======
-/// Execution barrier that just takes `shallow_weight` from `weight_credit`.
 ///
 /// Useful to allow XCM execution by local chain users via extrinsics.
 /// E.g. `pallet_xcm::reserve_asset_transfer` to transfer a reserve asset
 /// out of the local chain to another one.
->>>>>>> 76c0f402
 pub struct TakeWeightCredit;
 impl ShouldExecute for TakeWeightCredit {
 	fn should_execute<Call>(
@@ -45,16 +41,11 @@
 	}
 }
 
-<<<<<<< HEAD
 /// Allows execution from `origin` if it is contained in `T` (i.e. `T::Contains(origin)`) taking
 /// payments into account.
-=======
-/// Allows execution from `origin` if it is contained in `T` (i.e. `T::Contains(origin)`) taking payments into
-/// account.
 ///
-/// Only allows for `TeleportAsset`, `WithdrawAsset` and `ReserveAssetDeposit` XCMs because they are the only ones
-/// that place assets in the Holding Register to pay for execution.
->>>>>>> 76c0f402
+/// Only allows for `TeleportAsset`, `WithdrawAsset` and `ReserveAssetDeposit` XCMs because they are
+/// the only ones that place assets in the Holding Register to pay for execution.
 pub struct AllowTopLevelPaidExecutionFrom<T>(PhantomData<T>);
 impl<T: Contains<MultiLocation>> ShouldExecute for AllowTopLevelPaidExecutionFrom<T> {
 	fn should_execute<Call>(
