--- conflicted
+++ resolved
@@ -221,10 +221,6 @@
   <<:                              *test-refs
   <<:                              *docker-env
   <<:                              *compiler-info
-<<<<<<< HEAD
-  <<:                              *vault-secrets
-=======
->>>>>>> 2ccb1f47
   script:
     # Check that everything compiles with `try-runtime` feature flag.
     - cargo check --features try-runtime --all
