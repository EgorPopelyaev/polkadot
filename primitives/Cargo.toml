[package]
name = "polkadot-primitives"
version = "0.1.0"
authors = ["Parity Technologies <admin@parity.io>"]

[dependencies]
serde = { version = "1.0", optional = true }
serde_derive = { version = "1.0", optional = true }
<<<<<<< HEAD
parity-codec = { version = "3.5", default-features = false }
parity-codec-derive = { version = "3.3", default-features = false }
substrate-primitives = { git = "https://github.com/paritytech/substrate", default-features = false, branch = "gui-polkadot-master" }
substrate-client = { git = "https://github.com/paritytech/substrate", default-features = false, branch = "gui-polkadot-master" }
sr-version = { git = "https://github.com/paritytech/substrate", default-features = false, branch = "gui-polkadot-master" }
sr-std = { git = "https://github.com/paritytech/substrate", default-features = false, branch = "gui-polkadot-master" }
sr-primitives = { git = "https://github.com/paritytech/substrate", default-features = false, branch = "gui-polkadot-master" }
=======
parity-codec = { version = "3.0", default-features = false }
parity-codec-derive = { version = "3.0", default-features = false }
substrate-primitives = { git = "https://github.com/paritytech/substrate", default-features = false, branch = "polkadot-master" }
substrate-client = { git = "https://github.com/paritytech/substrate", default-features = false, branch = "polkadot-master" }
sr-version = { git = "https://github.com/paritytech/substrate", default-features = false, branch = "polkadot-master" }
sr-std = { git = "https://github.com/paritytech/substrate", default-features = false, branch = "polkadot-master" }
sr-primitives = { git = "https://github.com/paritytech/substrate", default-features = false, branch = "polkadot-master" }
>>>>>>> d8ac7ed1
polkadot-parachain = { path = "../parachain", default-features = false }

[dev-dependencies]
substrate-serializer = { git = "https://github.com/paritytech/substrate", branch = "polkadot-master" }
pretty_assertions = "0.5.1"

[features]
default = ["std"]
std = [
	"parity-codec/std",
	"parity-codec-derive/std",
	"substrate-primitives/std",
	"substrate-client/std",
	"sr-std/std",
	"sr-version/std",
	"sr-primitives/std",
	"serde_derive",
	"serde",
	"polkadot-parachain/std",
]<|MERGE_RESOLUTION|>--- conflicted
+++ resolved
@@ -6,15 +6,6 @@
 [dependencies]
 serde = { version = "1.0", optional = true }
 serde_derive = { version = "1.0", optional = true }
-<<<<<<< HEAD
-parity-codec = { version = "3.5", default-features = false }
-parity-codec-derive = { version = "3.3", default-features = false }
-substrate-primitives = { git = "https://github.com/paritytech/substrate", default-features = false, branch = "gui-polkadot-master" }
-substrate-client = { git = "https://github.com/paritytech/substrate", default-features = false, branch = "gui-polkadot-master" }
-sr-version = { git = "https://github.com/paritytech/substrate", default-features = false, branch = "gui-polkadot-master" }
-sr-std = { git = "https://github.com/paritytech/substrate", default-features = false, branch = "gui-polkadot-master" }
-sr-primitives = { git = "https://github.com/paritytech/substrate", default-features = false, branch = "gui-polkadot-master" }
-=======
 parity-codec = { version = "3.0", default-features = false }
 parity-codec-derive = { version = "3.0", default-features = false }
 substrate-primitives = { git = "https://github.com/paritytech/substrate", default-features = false, branch = "polkadot-master" }
@@ -22,7 +13,6 @@
 sr-version = { git = "https://github.com/paritytech/substrate", default-features = false, branch = "polkadot-master" }
 sr-std = { git = "https://github.com/paritytech/substrate", default-features = false, branch = "polkadot-master" }
 sr-primitives = { git = "https://github.com/paritytech/substrate", default-features = false, branch = "polkadot-master" }
->>>>>>> d8ac7ed1
 polkadot-parachain = { path = "../parachain", default-features = false }
 
 [dev-dependencies]
