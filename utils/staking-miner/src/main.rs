--- conflicted
+++ resolved
@@ -319,21 +319,11 @@
 #[derive(Debug, Clone, Parser)]
 struct EmergencySolutionConfig {
 	/// The block hash at which scraping happens. If none is provided, the latest head is used.
-<<<<<<< HEAD
-	#[allow(dead_code)]
-	#[structopt(long)]
-	at: Option<Hash>,
-
-	/// The solver algorithm to use.
-	#[allow(dead_code)]
-	#[structopt(subcommand)]
-=======
 	#[clap(long)]
 	at: Option<Hash>,
 
 	/// The solver algorithm to use.
 	#[clap(subcommand)]
->>>>>>> 2ccb1f47
 	solver: Solvers,
 
 	/// The number of top backed winners to take. All are taken, if not provided.
