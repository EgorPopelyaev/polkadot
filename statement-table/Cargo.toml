[package]
name = "polkadot-statement-table"
version = "0.8.2"
authors = ["Parity Technologies <admin@parity.io>"]
edition = "2018"

[dependencies]
codec = { package = "parity-scale-codec", version = "1.3.0", default-features = false, features = ["derive"] }
<<<<<<< HEAD
sp-core = { git = "https://github.com/paritytech/substrate", branch = "bkchr-cumulus-branch" }
=======
sp-core = { git = "https://github.com/paritytech/substrate", branch = "cumulus-branch" }
>>>>>>> 34c37c29
primitives = { package = "polkadot-primitives", path = "../primitives" }<|MERGE_RESOLUTION|>--- conflicted
+++ resolved
@@ -6,9 +6,5 @@
 
 [dependencies]
 codec = { package = "parity-scale-codec", version = "1.3.0", default-features = false, features = ["derive"] }
-<<<<<<< HEAD
 sp-core = { git = "https://github.com/paritytech/substrate", branch = "bkchr-cumulus-branch" }
-=======
-sp-core = { git = "https://github.com/paritytech/substrate", branch = "cumulus-branch" }
->>>>>>> 34c37c29
 primitives = { package = "polkadot-primitives", path = "../primitives" }