--- conflicted
+++ resolved
@@ -57,21 +57,12 @@
 
 # Substrate Dependencies
 
-<<<<<<< HEAD
 frame-support = { git = "https://github.com/paritytech/substrate", branch = "dp-jsonrpsee-integration-2" }
+pallet-balances = { git = "https://github.com/paritytech/substrate", branch = "dp-jsonrpsee-integration-2" }
 sp-core = { git = "https://github.com/paritytech/substrate", branch = "dp-jsonrpsee-integration-2" }
-sp-finality-grandpa = { git = "https://github.com/paritytech/substrate", branch = "dp-jsonrpsee-integration-2" }
+sp-io = { git = "https://github.com/paritytech/substrate", branch = "dp-jsonrpsee-integration-2" }
 sp-runtime = { git = "https://github.com/paritytech/substrate", branch = "dp-jsonrpsee-integration-2" }
-sp-trie = { git = "https://github.com/paritytech/substrate", branch = "dp-jsonrpsee-integration-2" }
 sp-version = { git = "https://github.com/paritytech/substrate", branch = "dp-jsonrpsee-integration-2" }
-=======
-frame-support = { git = "https://github.com/paritytech/substrate", branch = "master" }
-pallet-balances = { git = "https://github.com/paritytech/substrate", branch = "master" }
-sp-core = { git = "https://github.com/paritytech/substrate", branch = "master" }
-sp-io = { git = "https://github.com/paritytech/substrate", branch = "master" }
-sp-runtime = { git = "https://github.com/paritytech/substrate", branch = "master" }
-sp-version = { git = "https://github.com/paritytech/substrate", branch = "master" }
->>>>>>> 4fbfb107
 
 # Polkadot Dependencies
 
@@ -83,10 +74,6 @@
 [dev-dependencies]
 hex-literal = "0.3"
 pallet-bridge-grandpa = { path = "../../modules/grandpa" }
-<<<<<<< HEAD
 sp-keyring = { git = "https://github.com/paritytech/substrate", branch = "dp-jsonrpsee-integration-2" }
-=======
-sp-keyring = { git = "https://github.com/paritytech/substrate", branch = "master" }
 tempfile = "3.2"
-finality-grandpa = { version = "0.14.0" }
->>>>>>> 4fbfb107
+finality-grandpa = { version = "0.14.0" }