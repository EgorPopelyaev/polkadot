[package]
name = "polkadot-runtime-parachains"
version = "0.9.13"
authors = ["Parity Technologies <admin@parity.io>"]
edition = "2018"

[dependencies]
bitvec = { version = "0.20.1", default-features = false, features = ["alloc"] }
parity-scale-codec = { version = "2.3.1", default-features = false, features = ["derive"] }
log = { version = "0.4.14", default-features = false }
rustc-hex = { version = "2.1.0", default-features = false }
scale-info = { version = "1.0", default-features = false, features = ["derive"] }
serde = { version = "1.0.131", features = [ "derive" ], optional = true }
derive_more = "0.99.17"
bitflags = "1.3.2"

sp-api = { git = "https://github.com/paritytech/substrate", default-features = false , branch = "master" }
inherents = { package = "sp-inherents", git = "https://github.com/paritytech/substrate", default-features = false , branch = "master" }
sp-std = { package = "sp-std", git = "https://github.com/paritytech/substrate", default-features = false , branch = "master" }
sp-io = { git = "https://github.com/paritytech/substrate", default-features = false , branch = "master" }
sp-runtime = { git = "https://github.com/paritytech/substrate", default-features = false , branch = "master" }
sp-session = { git = "https://github.com/paritytech/substrate", default-features = false , branch = "master" }
sp-staking = { git = "https://github.com/paritytech/substrate", default-features = false , branch = "master" }
sp-core = { git = "https://github.com/paritytech/substrate", default-features = false , branch = "master" }
sp-keystore = { git = "https://github.com/paritytech/substrate", optional = true , branch = "master" }

<<<<<<< HEAD
pallet-authority-discovery = { git = "https://github.com/paritytech/substrate", default-features = false , branch = "master" }
pallet-authorship = { git = "https://github.com/paritytech/substrate", default-features = false , branch = "master" }
pallet-balances = { git = "https://github.com/paritytech/substrate", default-features = false , branch = "master" }
pallet-babe = { git = "https://github.com/paritytech/substrate", default-features = false , branch = "master" }
pallet-session = { git = "https://github.com/paritytech/substrate", default-features = false , branch = "master" }
pallet-staking = { git = "https://github.com/paritytech/substrate", default-features = false , branch = "master" }
pallet-timestamp = { git = "https://github.com/paritytech/substrate", default-features = false , branch = "master" }
pallet-vesting = { git = "https://github.com/paritytech/substrate", default-features = false , branch = "master" }
frame-benchmarking = { git = "https://github.com/paritytech/substrate", default-features = false, optional = true , branch = "master" }
frame-support = { git = "https://github.com/paritytech/substrate", default-features = false , branch = "master" }
frame-system = { git = "https://github.com/paritytech/substrate", default-features = false , branch = "master" }
=======
pallet-authority-discovery = { git = "https://github.com/paritytech/substrate", branch = "master", default-features = false }
pallet-authorship = { git = "https://github.com/paritytech/substrate", branch = "master", default-features = false }
pallet-balances = { git = "https://github.com/paritytech/substrate", branch = "master", default-features = false }
pallet-babe = { git = "https://github.com/paritytech/substrate", branch = "master", default-features = false }
pallet-session = { git = "https://github.com/paritytech/substrate", branch = "master", default-features = false }
pallet-staking = { git = "https://github.com/paritytech/substrate", branch = "master", default-features = false }
pallet-timestamp = { git = "https://github.com/paritytech/substrate", branch = "master", default-features = false }
pallet-vesting = { git = "https://github.com/paritytech/substrate", branch = "master", default-features = false }
frame-benchmarking = { git = "https://github.com/paritytech/substrate", branch = "master", default-features = false, optional = true }
frame-support = { git = "https://github.com/paritytech/substrate", branch = "master", default-features = false }
frame-system = { git = "https://github.com/paritytech/substrate", branch = "master", default-features = false }
>>>>>>> 634f649b

xcm = { package = "xcm", path = "../../xcm", default-features = false }
xcm-executor = { package = "xcm-executor", path = "../../xcm/xcm-executor", default-features = false }
primitives = { package = "polkadot-primitives", path = "../../primitives", default-features = false }

rand = { version = "0.8.3", default-features = false }
rand_chacha = { version = "0.3.1", default-features = false }

[dev-dependencies]
futures = "0.3.17"
hex-literal = "0.3.4"
keyring = { package = "sp-keyring", git = "https://github.com/paritytech/substrate", branch = "master" }
frame-support-test = { git = "https://github.com/paritytech/substrate", branch = "master" }
sc-keystore = { git = "https://github.com/paritytech/substrate", branch = "master" }
test-helpers = { package = "polkadot-primitives-test-helpers", path = "../../primitives/test-helpers"}

[features]
default = ["std"]
no_std = []
std = [
	"bitvec/std",
	"parity-scale-codec/std",
	"rustc-hex/std",
	"scale-info/std",
	"serde",
	"primitives/std",
	"inherents/std",
	"sp-core/std",
	"sp-api/std",
	"sp-keystore",
	"sp-std/std",
	"sp-io/std",
	"frame-support/std",
	"sp-runtime/std",
	"sp-session/std",
	"sp-staking/std",
	"pallet-authorship/std",
	"pallet-babe/std",
	"pallet-balances/std",
	"pallet-session/std",
	"pallet-staking/std",
	"pallet-timestamp/std",
	"pallet-vesting/std",
	"frame-system/std",
	"xcm/std",
	"xcm-executor/std",
	"log/std",
]
runtime-benchmarks = [
	"frame-benchmarking/runtime-benchmarks",
	"frame-support/runtime-benchmarks",
	"frame-system/runtime-benchmarks",
	"primitives/runtime-benchmarks",
]
try-runtime = [
	"frame-support/try-runtime",
	"pallet-authorship/try-runtime",
	"pallet-balances/try-runtime",
	"pallet-session/try-runtime",
	"pallet-staking/try-runtime",
	"pallet-timestamp/try-runtime",
	"pallet-vesting/try-runtime",
]<|MERGE_RESOLUTION|>--- conflicted
+++ resolved
@@ -14,29 +14,16 @@
 derive_more = "0.99.17"
 bitflags = "1.3.2"
 
-sp-api = { git = "https://github.com/paritytech/substrate", default-features = false , branch = "master" }
-inherents = { package = "sp-inherents", git = "https://github.com/paritytech/substrate", default-features = false , branch = "master" }
-sp-std = { package = "sp-std", git = "https://github.com/paritytech/substrate", default-features = false , branch = "master" }
-sp-io = { git = "https://github.com/paritytech/substrate", default-features = false , branch = "master" }
-sp-runtime = { git = "https://github.com/paritytech/substrate", default-features = false , branch = "master" }
-sp-session = { git = "https://github.com/paritytech/substrate", default-features = false , branch = "master" }
-sp-staking = { git = "https://github.com/paritytech/substrate", default-features = false , branch = "master" }
-sp-core = { git = "https://github.com/paritytech/substrate", default-features = false , branch = "master" }
-sp-keystore = { git = "https://github.com/paritytech/substrate", optional = true , branch = "master" }
+sp-api = { git = "https://github.com/paritytech/substrate", branch = "master", default-features = false }
+inherents = { package = "sp-inherents", git = "https://github.com/paritytech/substrate", branch = "master", default-features = false }
+sp-std = { package = "sp-std", git = "https://github.com/paritytech/substrate", branch = "master", default-features = false }
+sp-io = { git = "https://github.com/paritytech/substrate", branch = "master", default-features = false }
+sp-runtime = { git = "https://github.com/paritytech/substrate", branch = "master", default-features = false }
+sp-session = { git = "https://github.com/paritytech/substrate", branch = "master", default-features = false }
+sp-staking = { git = "https://github.com/paritytech/substrate", branch = "master", default-features = false }
+sp-core = { git = "https://github.com/paritytech/substrate", branch = "master", default-features = false }
+sp-keystore = { git = "https://github.com/paritytech/substrate", branch = "master", optional = true }
 
-<<<<<<< HEAD
-pallet-authority-discovery = { git = "https://github.com/paritytech/substrate", default-features = false , branch = "master" }
-pallet-authorship = { git = "https://github.com/paritytech/substrate", default-features = false , branch = "master" }
-pallet-balances = { git = "https://github.com/paritytech/substrate", default-features = false , branch = "master" }
-pallet-babe = { git = "https://github.com/paritytech/substrate", default-features = false , branch = "master" }
-pallet-session = { git = "https://github.com/paritytech/substrate", default-features = false , branch = "master" }
-pallet-staking = { git = "https://github.com/paritytech/substrate", default-features = false , branch = "master" }
-pallet-timestamp = { git = "https://github.com/paritytech/substrate", default-features = false , branch = "master" }
-pallet-vesting = { git = "https://github.com/paritytech/substrate", default-features = false , branch = "master" }
-frame-benchmarking = { git = "https://github.com/paritytech/substrate", default-features = false, optional = true , branch = "master" }
-frame-support = { git = "https://github.com/paritytech/substrate", default-features = false , branch = "master" }
-frame-system = { git = "https://github.com/paritytech/substrate", default-features = false , branch = "master" }
-=======
 pallet-authority-discovery = { git = "https://github.com/paritytech/substrate", branch = "master", default-features = false }
 pallet-authorship = { git = "https://github.com/paritytech/substrate", branch = "master", default-features = false }
 pallet-balances = { git = "https://github.com/paritytech/substrate", branch = "master", default-features = false }
@@ -48,7 +35,6 @@
 frame-benchmarking = { git = "https://github.com/paritytech/substrate", branch = "master", default-features = false, optional = true }
 frame-support = { git = "https://github.com/paritytech/substrate", branch = "master", default-features = false }
 frame-system = { git = "https://github.com/paritytech/substrate", branch = "master", default-features = false }
->>>>>>> 634f649b
 
 xcm = { package = "xcm", path = "../../xcm", default-features = false }
 xcm-executor = { package = "xcm-executor", path = "../../xcm/xcm-executor", default-features = false }
