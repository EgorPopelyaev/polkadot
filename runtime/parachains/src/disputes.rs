// Copyright 2021 Parity Technologies (UK) Ltd.
// This file is part of Polkadot.

// Polkadot is free software: you can redistribute it and/or modify
// it under the terms of the GNU General Public License as published by
// the Free Software Foundation, either version 3 of the License, or
// (at your option) any later version.

// Polkadot is distributed in the hope that it will be useful,
// but WITHOUT ANY WARRANTY; without even the implied warranty of
// MERCHANTABILITY or FITNESS FOR A PARTICULAR PURPOSE.  See the
// GNU General Public License for more details.

// You should have received a copy of the GNU General Public License
// along with Polkadot.  If not, see <http://www.gnu.org/licenses/>.

//! Runtime component for handling disputes of parachain candidates.

use crate::{configuration, initializer::SessionChangeNotification, session_info};
use bitvec::{bitvec, order::Lsb0 as BitOrderLsb0};
use frame_support::{ensure, traits::Get, weights::Weight};
use frame_system::pallet_prelude::*;
use parity_scale_codec::{Decode, Encode};
use primitives::v1::{
	byzantine_threshold, supermajority_threshold, ApprovalVote, CandidateHash,
	CheckedDisputeStatementSet, CheckedMultiDisputeStatementSet, CompactStatement, ConsensusLog,
	DisputeState, DisputeStatement, DisputeStatementSet, ExplicitDisputeStatement,
	InvalidDisputeStatementKind, MultiDisputeStatementSet, SessionIndex, SigningContext,
	ValidDisputeStatementKind, ValidatorId, ValidatorIndex, ValidatorSignature,
};
use scale_info::TypeInfo;
use sp_runtime::{
	traits::{AppVerify, One, Saturating, Zero},
	DispatchError, RuntimeDebug, SaturatedConversion,
};
use sp_std::{cmp::Ordering, prelude::*};

#[cfg(feature = "runtime-benchmarks")]
mod benchmarking;

/// Whether the dispute is local or remote.
#[derive(Encode, Decode, Clone, PartialEq, Eq, RuntimeDebug, TypeInfo)]
pub enum DisputeLocation {
	Local,
	Remote,
}

/// The result of a dispute, whether the candidate is deemed valid (for) or invalid (against).
#[derive(Encode, Decode, Clone, PartialEq, Eq, RuntimeDebug, TypeInfo)]
pub enum DisputeResult {
	Valid,
	Invalid,
}

/// Reward hooks for disputes.
pub trait RewardValidators {
	// Give each validator a reward, likely small, for participating in the dispute.
	fn reward_dispute_statement(
		session: SessionIndex,
		validators: impl IntoIterator<Item = ValidatorIndex>,
	);
}

impl RewardValidators for () {
	fn reward_dispute_statement(_: SessionIndex, _: impl IntoIterator<Item = ValidatorIndex>) {}
}

/// Punishment hooks for disputes.
pub trait PunishValidators {
	/// Punish a series of validators who were for an invalid parablock. This is expected to be a major
	/// punishment.
	fn punish_for_invalid(
		session: SessionIndex,
		validators: impl IntoIterator<Item = ValidatorIndex>,
	);

	/// Punish a series of validators who were against a valid parablock. This is expected to be a minor
	/// punishment.
	fn punish_against_valid(
		session: SessionIndex,
		validators: impl IntoIterator<Item = ValidatorIndex>,
	);

	/// Punish a series of validators who were part of a dispute which never concluded. This is expected
	/// to be a minor punishment.
	fn punish_inconclusive(
		session: SessionIndex,
		validators: impl IntoIterator<Item = ValidatorIndex>,
	);
}

impl PunishValidators for () {
	fn punish_for_invalid(_: SessionIndex, _: impl IntoIterator<Item = ValidatorIndex>) {}

	fn punish_against_valid(_: SessionIndex, _: impl IntoIterator<Item = ValidatorIndex>) {}

	fn punish_inconclusive(_: SessionIndex, _: impl IntoIterator<Item = ValidatorIndex>) {}
}

/// Binary discriminator to determine if the expensive signature
/// checks are necessary.
#[derive(Clone, Copy)]
pub enum VerifyDisputeSignatures {
	/// Yes, verify the signatures.
	Yes,
	/// No, skip the signature verification.
	///
	/// Only done if there exists an invariant that
	/// can guaranteed the signature was checked before.
	Skip,
}

/// Provide a `Ordering` for the two provided dispute statement sets according to the
/// following prioritization:
///  1. Prioritize local disputes over remote disputes
///  2. Prioritize older disputes over newer disputes
fn dispute_ordering_compare<T: DisputesHandler<BlockNumber>, BlockNumber: Ord>(
	a: &DisputeStatementSet,
	b: &DisputeStatementSet,
) -> Ordering
where
	T: ?Sized,
{
	let a_local_block =
		<T as DisputesHandler<BlockNumber>>::included_state(a.session, a.candidate_hash);
	let b_local_block =
		<T as DisputesHandler<BlockNumber>>::included_state(b.session, b.candidate_hash);
	match (a_local_block, b_local_block) {
		// Prioritize local disputes over remote disputes.
		(None, Some(_)) => Ordering::Greater,
		(Some(_), None) => Ordering::Less,
		// For local disputes, prioritize those that occur at an earlier height.
<<<<<<< HEAD
		(Some(a_height), Some(b_height)) => a_height.cmp(&b_height),
=======
		(Some(a_height), Some(b_height)) =>
			a_height.cmp(&b_height).then_with(|| a.candidate_hash.cmp(&b.candidate_hash)),
>>>>>>> 2ccb1f47
		// Prioritize earlier remote disputes using session as rough proxy.
		(None, None) => {
			let session_ord = a.session.cmp(&b.session);
			if session_ord == Ordering::Equal {
				// sort by hash as last resort, to make below dedup work consistently
				a.candidate_hash.cmp(&b.candidate_hash)
			} else {
				session_ord
			}
		},
	}
}

use super::paras_inherent::IsSortedBy;

<<<<<<< HEAD
=======
/// Returns `true` if duplicate items were found, otherwise `false`.
///
/// `check_equal(a: &T, b: &T)` _must_ return `true`, iff `a` and `b` are equal, otherwise `false.
/// The definition of _equal_ is to be defined by the user.
///
/// Attention: Requires the input `iter` to be sorted, such that _equals_
/// would be adjacent in respect whatever `check_equal` defines as equality!
fn contains_duplicates_in_sorted_iter<
	'a,
	T: 'a,
	I: 'a + IntoIterator<Item = &'a T>,
	C: 'static + FnMut(&T, &T) -> bool,
>(
	iter: I,
	mut check_equal: C,
) -> bool {
	let mut iter = iter.into_iter();
	if let Some(mut previous) = iter.next() {
		while let Some(current) = iter.next() {
			if check_equal(previous, current) {
				return true
			}
			previous = current;
		}
	}
	return false
}

>>>>>>> 2ccb1f47
/// Hook into disputes handling.
///
/// Allows decoupling parachains handling from disputes so that it can
/// potentially be disabled when instantiating a specific runtime.
pub trait DisputesHandler<BlockNumber: Ord> {
	/// Whether the chain is frozen, if the chain is frozen it will not accept
	/// any new parachain blocks for backing or inclusion.
	fn is_frozen() -> bool;

	/// Assure sanity
	fn assure_deduplicated_and_sorted(statement_sets: &MultiDisputeStatementSet) -> Result<(), ()> {
		if !IsSortedBy::is_sorted_by(
			statement_sets.as_slice(),
			dispute_ordering_compare::<Self, BlockNumber>,
		) {
			return Err(())
		}
<<<<<<< HEAD
		if statement_sets.as_slice().windows(2).any(|sub| sub.get(0) == sub.get(1)) {
=======
		// Sorted, so according to session and candidate hash, this will detect duplicates.
		if contains_duplicates_in_sorted_iter(statement_sets, |previous, current| {
			current.session == previous.session && current.candidate_hash == previous.candidate_hash
		}) {
>>>>>>> 2ccb1f47
			return Err(())
		}
		Ok(())
	}

	/// Remove dispute statement duplicates and sort the non-duplicates based on
	/// local (lower indicies) vs remotes (higher indices) and age (older with lower indices).
	///
	/// Returns `Ok(())` if no duplicates were present, `Err(())` otherwise.
	///
	/// Unsorted data does not change the return value, while the node side
	/// is generally expected to pass them in sorted.
	fn deduplicate_and_sort_dispute_data(
		statement_sets: &mut MultiDisputeStatementSet,
	) -> Result<(), ()> {
		// TODO: Consider trade-of to avoid `O(n * log(n))` average lookups of `included_state`
		// TODO: instead make a single pass and store the values lazily.
		// TODO: https://github.com/paritytech/polkadot/issues/4527
		let n = statement_sets.len();

		statement_sets.sort_by(dispute_ordering_compare::<Self, BlockNumber>);
		statement_sets
			.dedup_by(|a, b| a.session == b.session && a.candidate_hash == b.candidate_hash);

		// if there were any duplicates, indicate that to the caller.
		if n == statement_sets.len() {
			Ok(())
		} else {
			Err(())
		}
	}

	/// Filter a single dispute statement set.
	///
	/// Used in cases where more granular control is required, i.e. when
	/// accounting for maximum block weight.
	fn filter_dispute_data(
		statement_set: DisputeStatementSet,
		max_spam_slots: u32,
		post_conclusion_acceptance_period: BlockNumber,
		verify_sigs: VerifyDisputeSignatures,
	) -> Option<CheckedDisputeStatementSet>;

	/// Handle sets of dispute statements corresponding to 0 or more candidates.
	/// Returns a vector of freshly created disputes.
	fn process_checked_multi_dispute_data(
		statement_sets: CheckedMultiDisputeStatementSet,
	) -> Result<Vec<(SessionIndex, CandidateHash)>, DispatchError>;

	/// Note that the given candidate has been included.
	fn note_included(
		session: SessionIndex,
		candidate_hash: CandidateHash,
		included_in: BlockNumber,
	);

	/// Retrieve the included state of a given candidate in a particular session. If it
	/// returns `Some`, then we have a local dispute for the given `candidate_hash`.
	fn included_state(session: SessionIndex, candidate_hash: CandidateHash) -> Option<BlockNumber>;

	/// Whether the given candidate concluded invalid in a dispute with supermajority.
	fn concluded_invalid(session: SessionIndex, candidate_hash: CandidateHash) -> bool;

	/// Called by the initializer to initialize the disputes pallet.
	fn initializer_initialize(now: BlockNumber) -> Weight;

	/// Called by the initializer to finalize the disputes pallet.
	fn initializer_finalize();

	/// Called by the initializer to note that a new session has started.
	fn initializer_on_new_session(notification: &SessionChangeNotification<BlockNumber>);
}

impl<BlockNumber: Ord> DisputesHandler<BlockNumber> for () {
	fn is_frozen() -> bool {
		false
	}

	fn deduplicate_and_sort_dispute_data(
		statement_sets: &mut MultiDisputeStatementSet,
	) -> Result<(), ()> {
		statement_sets.clear();
		Ok(())
	}

	fn filter_dispute_data(
		_set: DisputeStatementSet,
		_max_spam_slots: u32,
		_post_conclusion_acceptance_period: BlockNumber,
		_verify_sigs: VerifyDisputeSignatures,
	) -> Option<CheckedDisputeStatementSet> {
		None
	}

	fn process_checked_multi_dispute_data(
		_statement_sets: CheckedMultiDisputeStatementSet,
	) -> Result<Vec<(SessionIndex, CandidateHash)>, DispatchError> {
		Ok(Vec::new())
	}

	fn note_included(
		_session: SessionIndex,
		_candidate_hash: CandidateHash,
		_included_in: BlockNumber,
	) {
	}

	fn included_state(
		_session: SessionIndex,
		_candidate_hash: CandidateHash,
	) -> Option<BlockNumber> {
		None
	}

	fn concluded_invalid(_session: SessionIndex, _candidate_hash: CandidateHash) -> bool {
		false
	}

	fn initializer_initialize(_now: BlockNumber) -> Weight {
		0
	}

	fn initializer_finalize() {}

	fn initializer_on_new_session(_notification: &SessionChangeNotification<BlockNumber>) {}
}

impl<T: Config> DisputesHandler<T::BlockNumber> for pallet::Pallet<T>
where
	T::BlockNumber: Ord,
{
	fn is_frozen() -> bool {
		pallet::Pallet::<T>::is_frozen()
	}

	fn filter_dispute_data(
		set: DisputeStatementSet,
		max_spam_slots: u32,
		post_conclusion_acceptance_period: T::BlockNumber,
		verify_sigs: VerifyDisputeSignatures,
	) -> Option<CheckedDisputeStatementSet> {
		pallet::Pallet::<T>::filter_dispute_data(
			&set,
			post_conclusion_acceptance_period,
			max_spam_slots,
			verify_sigs,
		)
		.filter_statement_set(set)
	}

	fn process_checked_multi_dispute_data(
		statement_sets: CheckedMultiDisputeStatementSet,
	) -> Result<Vec<(SessionIndex, CandidateHash)>, DispatchError> {
		pallet::Pallet::<T>::process_checked_multi_dispute_data(statement_sets)
	}

	fn note_included(
		session: SessionIndex,
		candidate_hash: CandidateHash,
		included_in: T::BlockNumber,
	) {
		pallet::Pallet::<T>::note_included(session, candidate_hash, included_in)
	}

	fn included_state(
		session: SessionIndex,
		candidate_hash: CandidateHash,
	) -> Option<T::BlockNumber> {
		pallet::Pallet::<T>::included_state(session, candidate_hash)
	}

	fn concluded_invalid(session: SessionIndex, candidate_hash: CandidateHash) -> bool {
		pallet::Pallet::<T>::concluded_invalid(session, candidate_hash)
	}

	fn initializer_initialize(now: T::BlockNumber) -> Weight {
		pallet::Pallet::<T>::initializer_initialize(now)
	}

	fn initializer_finalize() {
		pallet::Pallet::<T>::initializer_finalize()
	}

	fn initializer_on_new_session(notification: &SessionChangeNotification<T::BlockNumber>) {
		pallet::Pallet::<T>::initializer_on_new_session(notification)
	}
}

pub trait WeightInfo {
	fn force_unfreeze() -> Weight;
}

pub struct TestWeightInfo;
impl WeightInfo for TestWeightInfo {
	fn force_unfreeze() -> Weight {
		0
	}
}

pub use pallet::*;
#[frame_support::pallet]
pub mod pallet {
	use super::*;
	use frame_support::pallet_prelude::*;

	#[pallet::config]
	pub trait Config: frame_system::Config + configuration::Config + session_info::Config {
		type Event: From<Event<Self>> + IsType<<Self as frame_system::Config>::Event>;
		type RewardValidators: RewardValidators;
		type PunishValidators: PunishValidators;

		/// Weight information for extrinsics in this pallet.
		type WeightInfo: WeightInfo;
	}

	#[pallet::pallet]
	#[pallet::without_storage_info]
	pub struct Pallet<T>(_);

	/// The last pruned session, if any. All data stored by this module
	/// references sessions.
	#[pallet::storage]
	pub(super) type LastPrunedSession<T> = StorageValue<_, SessionIndex>;

	/// All ongoing or concluded disputes for the last several sessions.
	#[pallet::storage]
	pub(super) type Disputes<T: Config> = StorageDoubleMap<
		_,
		Twox64Concat,
		SessionIndex,
		Blake2_128Concat,
		CandidateHash,
		DisputeState<T::BlockNumber>,
	>;

	/// All included blocks on the chain, as well as the block number in this chain that
	/// should be reverted back to if the candidate is disputed and determined to be invalid.
	#[pallet::storage]
	pub(super) type Included<T: Config> = StorageDoubleMap<
		_,
		Twox64Concat,
		SessionIndex,
		Blake2_128Concat,
		CandidateHash,
		T::BlockNumber,
	>;

	/// Maps session indices to a vector indicating the number of potentially-spam disputes
	/// each validator is participating in. Potentially-spam disputes are remote disputes which have
	/// fewer than `byzantine_threshold + 1` validators.
	///
	/// The i'th entry of the vector corresponds to the i'th validator in the session.
	#[pallet::storage]
	pub(super) type SpamSlots<T> = StorageMap<_, Twox64Concat, SessionIndex, Vec<u32>>;

	/// Whether the chain is frozen. Starts as `None`. When this is `Some`,
	/// the chain will not accept any new parachain blocks for backing or inclusion,
	/// and its value indicates the last valid block number in the chain.
	/// It can only be set back to `None` by governance intervention.
	#[pallet::storage]
	#[pallet::getter(fn last_valid_block)]
	pub(super) type Frozen<T: Config> = StorageValue<_, Option<T::BlockNumber>, ValueQuery>;

	#[pallet::event]
	#[pallet::generate_deposit(pub fn deposit_event)]
	pub enum Event<T: Config> {
		/// A dispute has been initiated. \[candidate hash, dispute location\]
		DisputeInitiated(CandidateHash, DisputeLocation),
		/// A dispute has concluded for or against a candidate.
		/// `\[para id, candidate hash, dispute result\]`
		DisputeConcluded(CandidateHash, DisputeResult),
		/// A dispute has timed out due to insufficient participation.
		/// `\[para id, candidate hash\]`
		DisputeTimedOut(CandidateHash),
		/// A dispute has concluded with supermajority against a candidate.
		/// Block authors should no longer build on top of this head and should
		/// instead revert the block at the given height. This should be the
		/// number of the child of the last known valid block in the chain.
		Revert(T::BlockNumber),
	}

	#[pallet::error]
	pub enum Error<T> {
		/// Duplicate dispute statement sets provided.
		DuplicateDisputeStatementSets,
		/// Ancient dispute statement provided.
		AncientDisputeStatement,
		/// Validator index on statement is out of bounds for session.
		ValidatorIndexOutOfBounds,
		/// Invalid signature on statement.
		InvalidSignature,
		/// Validator vote submitted more than once to dispute.
		DuplicateStatement,
		/// Too many spam slots used by some specific validator.
		PotentialSpam,
		/// A dispute where there are only votes on one side.
		SingleSidedDispute,
	}

	#[pallet::call]
	impl<T: Config> Pallet<T> {
		#[pallet::weight(<T as Config>::WeightInfo::force_unfreeze())]
		pub fn force_unfreeze(origin: OriginFor<T>) -> DispatchResult {
			ensure_root(origin)?;
			Frozen::<T>::set(None);
			Ok(())
		}
	}
}

bitflags::bitflags! {
	#[derive(Default)]
	struct DisputeStateFlags: u8 {
		const CONFIRMED = 0b0001;
		const FOR_SUPERMAJORITY = 0b0010;
		const AGAINST_SUPERMAJORITY = 0b0100;
	}
}

impl DisputeStateFlags {
	fn from_state<BlockNumber>(state: &DisputeState<BlockNumber>) -> Self {
		let n = state.validators_for.len();

		let byzantine_threshold = byzantine_threshold(n);
		let supermajority_threshold = supermajority_threshold(n);

		let mut flags = DisputeStateFlags::default();
		let all_participants = {
			let mut a = state.validators_for.clone();
			*a |= state.validators_against.iter().by_val();
			a
		};
		if all_participants.count_ones() > byzantine_threshold {
			flags |= DisputeStateFlags::CONFIRMED;
		}

		if state.validators_for.count_ones() >= supermajority_threshold {
			flags |= DisputeStateFlags::FOR_SUPERMAJORITY;
		}

		if state.validators_against.count_ones() >= supermajority_threshold {
			flags |= DisputeStateFlags::AGAINST_SUPERMAJORITY;
		}

		flags
	}
}

#[derive(PartialEq, RuntimeDebug)]
enum SpamSlotChange {
	Inc,
	Dec,
}

struct ImportSummary<BlockNumber> {
	// The new state, with all votes imported.
	state: DisputeState<BlockNumber>,
	// Changes to spam slots. Validator index paired with directional change.
	spam_slot_changes: Vec<(ValidatorIndex, SpamSlotChange)>,
	// Validators to slash for being (wrongly) on the AGAINST side.
	slash_against: Vec<ValidatorIndex>,
	// Validators to slash for being (wrongly) on the FOR side.
	slash_for: Vec<ValidatorIndex>,
	// New participants in the dispute.
	new_participants: bitvec::vec::BitVec<BitOrderLsb0, u8>,
	// Difference in state flags from previous.
	new_flags: DisputeStateFlags,
}

#[derive(RuntimeDebug, PartialEq, Eq)]
enum VoteImportError {
	ValidatorIndexOutOfBounds,
	DuplicateStatement,
}

impl<T: Config> From<VoteImportError> for Error<T> {
	fn from(e: VoteImportError) -> Self {
		match e {
			VoteImportError::ValidatorIndexOutOfBounds => Error::<T>::ValidatorIndexOutOfBounds,
			VoteImportError::DuplicateStatement => Error::<T>::DuplicateStatement,
		}
	}
}

#[derive(RuntimeDebug, PartialEq, Eq)]
struct ImportUndo {
	validator_index: ValidatorIndex,
	valid: bool,
	new_participant: bool,
}

struct DisputeStateImporter<BlockNumber> {
	state: DisputeState<BlockNumber>,
	now: BlockNumber,
	new_participants: bitvec::vec::BitVec<BitOrderLsb0, u8>,
	pre_flags: DisputeStateFlags,
}

impl<BlockNumber: Clone> DisputeStateImporter<BlockNumber> {
	fn new(state: DisputeState<BlockNumber>, now: BlockNumber) -> Self {
		let pre_flags = DisputeStateFlags::from_state(&state);
		let new_participants = bitvec::bitvec![BitOrderLsb0, u8; 0; state.validators_for.len()];

		DisputeStateImporter { state, now, new_participants, pre_flags }
	}

	fn import(
		&mut self,
		validator: ValidatorIndex,
		valid: bool,
	) -> Result<ImportUndo, VoteImportError> {
		let (bits, other_bits) = if valid {
			(&mut self.state.validators_for, &mut self.state.validators_against)
		} else {
			(&mut self.state.validators_against, &mut self.state.validators_for)
		};

		// out of bounds or already participated
		match bits.get(validator.0 as usize).map(|b| *b) {
			None => return Err(VoteImportError::ValidatorIndexOutOfBounds),
			Some(true) => return Err(VoteImportError::DuplicateStatement),
			Some(false) => {},
		}

		// inefficient, and just for extra sanity.
		if validator.0 as usize >= self.new_participants.len() {
			return Err(VoteImportError::ValidatorIndexOutOfBounds)
		}

		let mut undo = ImportUndo { validator_index: validator, valid, new_participant: false };

		bits.set(validator.0 as usize, true);

		// New participants tracks those which didn't appear on either
		// side of the dispute until now. So we check the other side
		// and checked the first side before.
		if other_bits.get(validator.0 as usize).map_or(false, |b| !*b) {
			undo.new_participant = true;
			self.new_participants.set(validator.0 as usize, true);
		}

		Ok(undo)
	}

	fn undo(&mut self, undo: ImportUndo) {
		if undo.valid {
			self.state.validators_for.set(undo.validator_index.0 as usize, false);
		} else {
			self.state.validators_against.set(undo.validator_index.0 as usize, false);
		}

		if undo.new_participant {
			self.new_participants.set(undo.validator_index.0 as usize, false);
		}
	}

	fn finish(mut self) -> ImportSummary<BlockNumber> {
		let pre_flags = self.pre_flags;
		let post_flags = DisputeStateFlags::from_state(&self.state);

		let pre_post_contains = |flags| (pre_flags.contains(flags), post_flags.contains(flags));

		// 1. Act on confirmed flag state to inform spam slots changes.
		let spam_slot_changes: Vec<_> = match pre_post_contains(DisputeStateFlags::CONFIRMED) {
			(false, false) => {
				// increment spam slots for all new participants.
				self.new_participants
					.iter_ones()
					.map(|i| (ValidatorIndex(i as _), SpamSlotChange::Inc))
					.collect()
			},
			(false, true) => {
				let prev_participants = {
					// all participants
					let mut a = self.state.validators_for.clone();
					*a |= self.state.validators_against.iter().by_val();

					// which are not new participants
					*a &= self.new_participants.iter().by_val().map(|b| !b);

					a
				};

				prev_participants
					.iter_ones()
					.map(|i| (ValidatorIndex(i as _), SpamSlotChange::Dec))
					.collect()
			},
			(true, true) | (true, false) => {
				// nothing to do. (true, false) is also impossible.
				Vec::new()
			},
		};

		// 2. Check for fresh FOR supermajority. Only if not already concluded.
		let slash_against =
			if let (false, true) = pre_post_contains(DisputeStateFlags::FOR_SUPERMAJORITY) {
				if self.state.concluded_at.is_none() {
					self.state.concluded_at = Some(self.now.clone());
				}

				// provide AGAINST voters to slash.
				self.state
					.validators_against
					.iter_ones()
					.map(|i| ValidatorIndex(i as _))
					.collect()
			} else {
				Vec::new()
			};

		// 3. Check for fresh AGAINST supermajority.
		let slash_for =
			if let (false, true) = pre_post_contains(DisputeStateFlags::AGAINST_SUPERMAJORITY) {
				if self.state.concluded_at.is_none() {
					self.state.concluded_at = Some(self.now.clone());
				}

				// provide FOR voters to slash.
				self.state.validators_for.iter_ones().map(|i| ValidatorIndex(i as _)).collect()
			} else {
				Vec::new()
			};

		ImportSummary {
			state: self.state,
			spam_slot_changes,
			slash_against,
			slash_for,
			new_participants: self.new_participants,
			new_flags: post_flags - pre_flags,
		}
	}
}

// A filter on a dispute statement set.
#[derive(PartialEq)]
#[cfg_attr(test, derive(Debug))]
enum StatementSetFilter {
	// Remove the entire dispute statement set.
	RemoveAll,
	// Remove the votes with given index from the statement set.
	RemoveIndices(Vec<usize>),
}

impl StatementSetFilter {
	fn filter_statement_set(
		self,
		mut statement_set: DisputeStatementSet,
	) -> Option<CheckedDisputeStatementSet> {
		match self {
			StatementSetFilter::RemoveAll => None,
			StatementSetFilter::RemoveIndices(mut indices) => {
				indices.sort();
				indices.dedup();

				// reverse order ensures correctness
				for index in indices.into_iter().rev() {
					// `swap_remove` guarantees linear complexity.
					statement_set.statements.swap_remove(index);
				}

				if statement_set.statements.is_empty() {
					None
				} else {
					// we just checked correctness when filtering.
					Some(CheckedDisputeStatementSet::unchecked_from_unchecked(statement_set))
				}
			},
		}
	}

	fn remove_index(&mut self, i: usize) {
		if let StatementSetFilter::RemoveIndices(ref mut indices) = *self {
			indices.push(i)
		}
	}
}

impl<T: Config> Pallet<T> {
	/// Called by the initializer to initialize the disputes module.
	pub(crate) fn initializer_initialize(now: T::BlockNumber) -> Weight {
		let config = <configuration::Pallet<T>>::config();

		let mut weight = 0;
		for (session_index, candidate_hash, mut dispute) in <Disputes<T>>::iter() {
			weight += T::DbWeight::get().reads_writes(1, 0);

			if dispute.concluded_at.is_none() &&
				dispute.start + config.dispute_conclusion_by_time_out_period < now
			{
				Self::deposit_event(Event::DisputeTimedOut(candidate_hash));

				dispute.concluded_at = Some(now);
				<Disputes<T>>::insert(session_index, candidate_hash, &dispute);

				if <Included<T>>::contains_key(&session_index, &candidate_hash) {
					// Local disputes don't count towards spam.

					weight += T::DbWeight::get().reads_writes(1, 1);
					continue
				}

				// mildly punish all validators involved. they've failed to make
				// data available to others, so this is most likely spam.
				SpamSlots::<T>::mutate(session_index, |spam_slots| {
					let spam_slots = match spam_slots {
						Some(ref mut s) => s,
						None => return,
					};

					// also reduce spam slots for all validators involved, if the dispute was unconfirmed.
					// this does open us up to more spam, but only for validators who are willing
					// to be punished more.
					//
					// it would be unexpected for any change here to occur when the dispute has not concluded
					// in time, as a dispute guaranteed to have at least one honest participant should
					// conclude quickly.
					let participating = decrement_spam(spam_slots, &dispute);

					// Slight punishment as these validators have failed to make data available to
					// others in a timely manner.
					T::PunishValidators::punish_inconclusive(
						session_index,
						participating.iter_ones().map(|i| ValidatorIndex(i as _)),
					);
				});

				weight += T::DbWeight::get().reads_writes(2, 2);
			}
		}

		weight
	}

	/// Called by the initializer to finalize the disputes pallet.
	pub(crate) fn initializer_finalize() {}

	/// Called by the initializer to note a new session in the disputes pallet.
	pub(crate) fn initializer_on_new_session(
		notification: &SessionChangeNotification<T::BlockNumber>,
	) {
		let config = <configuration::Pallet<T>>::config();

		if notification.session_index <= config.dispute_period + 1 {
			return
		}

		let pruning_target = notification.session_index - config.dispute_period - 1;

		LastPrunedSession::<T>::mutate(|last_pruned| {
			let to_prune = if let Some(last_pruned) = last_pruned {
				*last_pruned + 1..=pruning_target
			} else {
				pruning_target..=pruning_target
			};

			for to_prune in to_prune {
				// This should be small, as disputes are rare, so `None` is fine.
				<Disputes<T>>::remove_prefix(to_prune, None);

				// This is larger, and will be extracted to the `shared` pallet for more proper pruning.
				// TODO: https://github.com/paritytech/polkadot/issues/3469
				<Included<T>>::remove_prefix(to_prune, None);
				SpamSlots::<T>::remove(to_prune);
			}

			*last_pruned = Some(pruning_target);
		});
	}

	/// Handle sets of dispute statements corresponding to 0 or more candidates.
	/// Returns a vector of freshly created disputes.
	///
	/// Assumes `statement_sets` were already de-duplicated.
	///
	/// # Warning
	///
	/// This functions modifies the state when failing. It is expected to be called in inherent,
	/// and to fail the extrinsic on error. As invalid inherents are not allowed, the dirty state
	/// is not committed.
	pub(crate) fn process_checked_multi_dispute_data(
		statement_sets: CheckedMultiDisputeStatementSet,
	) -> Result<Vec<(SessionIndex, CandidateHash)>, DispatchError> {
		let config = <configuration::Pallet<T>>::config();

		let mut fresh = Vec::with_capacity(statement_sets.len());
		for statement_set in statement_sets {
			let dispute_target = {
				let statement_set: &DisputeStatementSet = statement_set.as_ref();
				(statement_set.session, statement_set.candidate_hash)
			};
			if Self::process_checked_dispute_data(
				statement_set,
				config.dispute_post_conclusion_acceptance_period,
			)? {
				fresh.push(dispute_target);
			}
		}

		Ok(fresh)
	}

	// Given a statement set, this produces a filter to be applied to the statement set.
	// It either removes the entire dispute statement set or some specific votes from it.
	//
	// Votes which are duplicate or already known by the chain are filtered out.
	// The entire set is removed if the dispute is both, ancient and concluded.
	fn filter_dispute_data(
		set: &DisputeStatementSet,
		post_conclusion_acceptance_period: <T as frame_system::Config>::BlockNumber,
		max_spam_slots: u32,
		verify_sigs: VerifyDisputeSignatures,
	) -> StatementSetFilter {
		let mut filter = StatementSetFilter::RemoveIndices(Vec::new());

		// Dispute statement sets on any dispute which concluded
		// before this point are to be rejected.
		let now = <frame_system::Pallet<T>>::block_number();
		let oldest_accepted = now.saturating_sub(post_conclusion_acceptance_period);

		// Load session info to access validators
		let session_info = match <session_info::Pallet<T>>::session_info(set.session) {
			Some(s) => s,
			None => return StatementSetFilter::RemoveAll,
		};

		let n_validators = session_info.validators.len();

		// Check for ancient.
		let dispute_state = {
			if let Some(dispute_state) = <Disputes<T>>::get(&set.session, &set.candidate_hash) {
				if dispute_state.concluded_at.as_ref().map_or(false, |c| c < &oldest_accepted) {
					return StatementSetFilter::RemoveAll
				}

				dispute_state
			} else {
				DisputeState {
					validators_for: bitvec![BitOrderLsb0, u8; 0; n_validators],
					validators_against: bitvec![BitOrderLsb0, u8; 0; n_validators],
					start: now,
					concluded_at: None,
				}
			}
		};

		// Check and import all votes.
		let summary = {
			let mut importer = DisputeStateImporter::new(dispute_state, now);
			for (i, (statement, validator_index, signature)) in set.statements.iter().enumerate() {
				let validator_public = match session_info.validators.get(validator_index.0 as usize)
				{
					None => {
						filter.remove_index(i);
						continue
					},
					Some(v) => v,
				};

				let valid = statement.indicates_validity();

				let undo = match importer.import(*validator_index, valid) {
					Ok(u) => u,
					Err(_) => {
						filter.remove_index(i);
						continue
					},
				};

				// Avoid checking signatures repeatedly.
				if let VerifyDisputeSignatures::Yes = verify_sigs {
					// Check signature after attempting import.
					//
					// Since we expect that this filter will be applied to
					// disputes long after they're concluded, 99% of the time,
					// the duplicate filter above will catch them before needing
					// to do a heavy signature check.
					//
					// This is only really important until the post-conclusion acceptance threshold
					// is reached, and then no part of this loop will be hit.
					if let Err(()) = check_signature(
						&validator_public,
						set.candidate_hash,
						set.session,
						statement,
						signature,
					) {
						importer.undo(undo);
						filter.remove_index(i);
						continue
					}
				}
			}

			importer.finish()
		};

		// Reject disputes which don't have at least one vote on each side.
		if summary.state.validators_for.count_ones() == 0 ||
			summary.state.validators_against.count_ones() == 0
		{
			return StatementSetFilter::RemoveAll
		}

		// Apply spam slot changes. Bail early if too many occupied.
		let is_local = <Included<T>>::contains_key(&set.session, &set.candidate_hash);
		if !is_local {
			let mut spam_slots: Vec<u32> =
				SpamSlots::<T>::get(&set.session).unwrap_or_else(|| vec![0; n_validators]);

			for (validator_index, spam_slot_change) in summary.spam_slot_changes {
				let spam_slot = spam_slots
					.get_mut(validator_index.0 as usize)
					.expect("index is in-bounds, as checked above; qed");

				if let SpamSlotChange::Inc = spam_slot_change {
					if *spam_slot >= max_spam_slots {
						// Find the vote by this validator and filter it out.
						let first_index_in_set = set
							.statements
							.iter()
							.position(|(_, v_i, _)| &validator_index == v_i)
							.expect(
								"spam slots are only incremented when a new statement \
									from a validator is included; qed",
							);

						// Note that there may be many votes by the validator in the statement
						// set. There are not supposed to be, but the purpose of this function
						// is to filter out invalid submissions, after all.
						//
						// This is fine - we only need to handle the first one, because all
						// subsequent votes' indices have been added to the filter already
						// by the duplicate checks above. It's only the first one which
						// may not already have been filtered out.
						filter.remove_index(first_index_in_set);
					}

					// It's also worth noting that the `DisputeStateImporter`
					// which produces these spam slot updates only produces
					// one spam slot update per validator because it rejects
					// duplicate votes.
					//
					// So we don't need to worry about spam slots being
					// updated incorrectly after receiving duplicates.
					*spam_slot += 1;
				} else {
					*spam_slot = spam_slot.saturating_sub(1);
				}
			}

			// We write the spam slots here because sequential calls to
			// `filter_dispute_data` have a dependency on each other.
			//
			// For example, if a validator V occupies 1 spam slot and
			// max is 2, then 2 sequential calls incrementing spam slot
			// cannot be allowed.
			//
			// However, 3 sequential calls, where the first increments,
			// the second decrements, and the third increments would be allowed.
			SpamSlots::<T>::insert(&set.session, spam_slots);
		}

		filter
	}

	/// Handle a set of dispute statements corresponding to a single candidate.
	///
	/// Fails if the dispute data is invalid. Returns a Boolean indicating whether the
	/// dispute is fresh.
	fn process_checked_dispute_data(
		set: CheckedDisputeStatementSet,
		dispute_post_conclusion_acceptance_period: T::BlockNumber,
	) -> Result<bool, DispatchError> {
		// Dispute statement sets on any dispute which concluded
		// before this point are to be rejected.
		let now = <frame_system::Pallet<T>>::block_number();
		let oldest_accepted = now.saturating_sub(dispute_post_conclusion_acceptance_period);

		let set = set.as_ref();

		// Load session info to access validators
		let session_info = match <session_info::Pallet<T>>::session_info(set.session) {
			Some(s) => s,
			None => return Err(Error::<T>::AncientDisputeStatement.into()),
		};

		let n_validators = session_info.validators.len();

		// Check for ancient.
		let (fresh, dispute_state) = {
			if let Some(dispute_state) = <Disputes<T>>::get(&set.session, &set.candidate_hash) {
				ensure!(
					dispute_state.concluded_at.as_ref().map_or(true, |c| c >= &oldest_accepted),
					Error::<T>::AncientDisputeStatement,
				);

				(false, dispute_state)
			} else {
				(
					true,
					DisputeState {
						validators_for: bitvec![BitOrderLsb0, u8; 0; n_validators],
						validators_against: bitvec![BitOrderLsb0, u8; 0; n_validators],
						start: now,
						concluded_at: None,
					},
				)
			}
		};

		// Import all votes. They were pre-checked.
		let summary = {
			let mut importer = DisputeStateImporter::new(dispute_state, now);
			for (statement, validator_index, _signature) in &set.statements {
				let valid = statement.indicates_validity();

				importer.import(*validator_index, valid).map_err(Error::<T>::from)?;
			}

			importer.finish()
		};

		// Reject disputes which don't have at least one vote on each side.
		ensure!(
			summary.state.validators_for.count_ones() > 0 &&
				summary.state.validators_against.count_ones() > 0,
			Error::<T>::SingleSidedDispute,
		);

		let DisputeStatementSet { session, candidate_hash, .. } = set.clone();

		// we can omit spam slot checks, `fn filter_disputes_data` is
		// always called before calling this `fn`.

		if fresh {
			let is_local = <Included<T>>::contains_key(&session, &candidate_hash);

			Self::deposit_event(Event::DisputeInitiated(
				candidate_hash,
				if is_local { DisputeLocation::Local } else { DisputeLocation::Remote },
			));
		}

		{
			if summary.new_flags.contains(DisputeStateFlags::FOR_SUPERMAJORITY) {
				Self::deposit_event(Event::DisputeConcluded(candidate_hash, DisputeResult::Valid));
			}

			// It is possible, although unexpected, for a dispute to conclude twice.
			// This would require f+1 validators to vote in both directions.
			// A dispute cannot conclude more than once in each direction.

			if summary.new_flags.contains(DisputeStateFlags::AGAINST_SUPERMAJORITY) {
				Self::deposit_event(Event::DisputeConcluded(
					candidate_hash,
					DisputeResult::Invalid,
				));
			}
		}

		// Reward statements.
		T::RewardValidators::reward_dispute_statement(
			session,
			summary.new_participants.iter_ones().map(|i| ValidatorIndex(i as _)),
		);

		// Slash participants on a losing side.
		{
			// a valid candidate, according to 2/3. Punish those on the 'against' side.
			T::PunishValidators::punish_against_valid(session, summary.slash_against);

			// an invalid candidate, according to 2/3. Punish those on the 'for' side.
			T::PunishValidators::punish_for_invalid(session, summary.slash_for);
		}

		<Disputes<T>>::insert(&session, &candidate_hash, &summary.state);

		// Freeze if just concluded against some local candidate
		if summary.new_flags.contains(DisputeStateFlags::AGAINST_SUPERMAJORITY) {
			if let Some(revert_to) = <Included<T>>::get(&session, &candidate_hash) {
				Self::revert_and_freeze(revert_to);
			}
		}

		Ok(fresh)
	}

	#[allow(unused)]
	pub(crate) fn disputes() -> Vec<(SessionIndex, CandidateHash, DisputeState<T::BlockNumber>)> {
		<Disputes<T>>::iter().collect()
	}

	pub(crate) fn note_included(
		session: SessionIndex,
		candidate_hash: CandidateHash,
		included_in: T::BlockNumber,
	) {
		if included_in.is_zero() {
			return
		}

		let revert_to = included_in - One::one();

		<Included<T>>::insert(&session, &candidate_hash, revert_to);

		// If we just included a block locally which has a live dispute, decrement spam slots
		// for any involved validators, if the dispute is not already confirmed by f + 1.
		if let Some(state) = <Disputes<T>>::get(&session, candidate_hash) {
			SpamSlots::<T>::mutate(&session, |spam_slots| {
				if let Some(ref mut spam_slots) = *spam_slots {
					decrement_spam(spam_slots, &state);
				}
			});

			if has_supermajority_against(&state) {
				Self::revert_and_freeze(revert_to);
			}
		}
	}

	pub(crate) fn included_state(
		session: SessionIndex,
		candidate_hash: CandidateHash,
	) -> Option<T::BlockNumber> {
		<Included<T>>::get(session, candidate_hash)
	}

	pub(crate) fn concluded_invalid(session: SessionIndex, candidate_hash: CandidateHash) -> bool {
		<Disputes<T>>::get(&session, &candidate_hash).map_or(false, |dispute| {
			// A dispute that has concluded with supermajority-against.
			has_supermajority_against(&dispute)
		})
	}

	pub(crate) fn is_frozen() -> bool {
		Self::last_valid_block().is_some()
	}

	pub(crate) fn revert_and_freeze(revert_to: T::BlockNumber) {
		if Self::last_valid_block().map_or(true, |last| last > revert_to) {
			Frozen::<T>::set(Some(revert_to));

			// The `Revert` log is about reverting a block, not reverting to a block.
			// If we want to revert to block X in the current chain, we need to revert
			// block X+1.
			let revert = revert_to + One::one();
			Self::deposit_event(Event::Revert(revert));
			frame_system::Pallet::<T>::deposit_log(
				ConsensusLog::Revert(revert.saturated_into()).into(),
			);
		}
	}
}

fn has_supermajority_against<BlockNumber>(dispute: &DisputeState<BlockNumber>) -> bool {
	let supermajority_threshold = supermajority_threshold(dispute.validators_against.len());
	dispute.validators_against.count_ones() >= supermajority_threshold
}

// If the dispute had not enough validators to confirm, decrement spam slots for all the participating
// validators.
//
// Returns the set of participating validators as a bitvec.
fn decrement_spam<BlockNumber>(
	spam_slots: &mut [u32],
	dispute: &DisputeState<BlockNumber>,
) -> bitvec::vec::BitVec<BitOrderLsb0, u8> {
	let byzantine_threshold = byzantine_threshold(spam_slots.len());

	let participating = dispute.validators_for.clone() | dispute.validators_against.iter().by_val();
	let decrement_spam = participating.count_ones() <= byzantine_threshold;
	for validator_index in participating.iter_ones() {
		if decrement_spam {
			if let Some(occupied) = spam_slots.get_mut(validator_index as usize) {
				*occupied = occupied.saturating_sub(1);
			}
		}
	}

	participating
}

fn check_signature(
	validator_public: &ValidatorId,
	candidate_hash: CandidateHash,
	session: SessionIndex,
	statement: &DisputeStatement,
	validator_signature: &ValidatorSignature,
) -> Result<(), ()> {
	let payload = match *statement {
		DisputeStatement::Valid(ValidDisputeStatementKind::Explicit) =>
			ExplicitDisputeStatement { valid: true, candidate_hash, session }.signing_payload(),
		DisputeStatement::Valid(ValidDisputeStatementKind::BackingSeconded(inclusion_parent)) =>
			CompactStatement::Seconded(candidate_hash).signing_payload(&SigningContext {
				session_index: session,
				parent_hash: inclusion_parent,
			}),
		DisputeStatement::Valid(ValidDisputeStatementKind::BackingValid(inclusion_parent)) =>
			CompactStatement::Valid(candidate_hash).signing_payload(&SigningContext {
				session_index: session,
				parent_hash: inclusion_parent,
			}),
		DisputeStatement::Valid(ValidDisputeStatementKind::ApprovalChecking) =>
			ApprovalVote(candidate_hash).signing_payload(session),
		DisputeStatement::Invalid(InvalidDisputeStatementKind::Explicit) =>
			ExplicitDisputeStatement { valid: false, candidate_hash, session }.signing_payload(),
	};

	if validator_signature.verify(&payload[..], &validator_public) {
		Ok(())
	} else {
		Err(())
	}
}

#[cfg(test)]
mod tests {
	use super::*;
	use crate::{
		configuration::HostConfiguration,
		disputes::DisputesHandler,
		mock::{
			new_test_ext, AccountId, AllPalletsWithSystem, Initializer, MockGenesisConfig, System,
			Test, PUNISH_VALIDATORS_AGAINST, PUNISH_VALIDATORS_FOR, PUNISH_VALIDATORS_INCONCLUSIVE,
			REWARD_VALIDATORS,
		},
	};
	use frame_support::{
		assert_err, assert_noop, assert_ok,
		traits::{OnFinalize, OnInitialize},
	};
	use primitives::v1::BlockNumber;
	use sp_core::{crypto::CryptoType, Pair};

	/// Filtering updates the spam slots, as such update them.
	fn update_spam_slots(stmts: MultiDisputeStatementSet) -> CheckedMultiDisputeStatementSet {
		let config = <configuration::Pallet<Test>>::config();
		let max_spam_slots = config.dispute_max_spam_slots;
		let post_conclusion_acceptance_period = config.dispute_post_conclusion_acceptance_period;

		stmts
			.into_iter()
			.filter_map(|set| {
				// updates spam slots implicitly
				let filter = Pallet::<Test>::filter_dispute_data(
					&set,
					post_conclusion_acceptance_period,
					max_spam_slots,
					VerifyDisputeSignatures::Skip,
				);
				filter.filter_statement_set(set)
			})
			.collect::<Vec<_>>()
	}

	// All arguments for `initializer::on_new_session`
	type NewSession<'a> = (
		bool,
		SessionIndex,
		Vec<(&'a AccountId, ValidatorId)>,
		Option<Vec<(&'a AccountId, ValidatorId)>>,
	);

	// Run to specific block, while calling disputes pallet hooks manually, because disputes is not
	// integrated in initializer yet.
	fn run_to_block<'a>(
		to: BlockNumber,
		new_session: impl Fn(BlockNumber) -> Option<NewSession<'a>>,
	) {
		while System::block_number() < to {
			let b = System::block_number();
			if b != 0 {
				// circumvent requirement to have bitfields and headers in block for testing purposes
				crate::paras_inherent::Included::<Test>::set(Some(()));

				AllPalletsWithSystem::on_finalize(b);
				System::finalize();
			}

			System::reset_events();
			System::initialize(&(b + 1), &Default::default(), &Default::default());
			AllPalletsWithSystem::on_initialize(b + 1);

			if let Some(new_session) = new_session(b + 1) {
				Initializer::test_trigger_on_new_session(
					new_session.0,
					new_session.1,
					new_session.2.into_iter(),
					new_session.3.map(|q| q.into_iter()),
				);
			}
		}
	}

	#[test]
	fn test_contains_duplicates_in_sorted_iter() {
		// We here use the implicit ascending sorting and builtin equality of integers
		let v = vec![1, 2, 3, 5, 5, 8];
		assert_eq!(true, contains_duplicates_in_sorted_iter(&v, |a, b| a == b));

		let v = vec![1, 2, 3, 4];
		assert_eq!(false, contains_duplicates_in_sorted_iter(&v, |a, b| a == b));
	}

	#[test]
	fn test_dispute_state_flag_from_state() {
		assert_eq!(
			DisputeStateFlags::from_state(&DisputeState {
				validators_for: bitvec![BitOrderLsb0, u8; 0, 0, 0, 0, 0, 0, 0, 0],
				validators_against: bitvec![BitOrderLsb0, u8; 0, 0, 0, 0, 0, 0, 0, 0],
				start: 0,
				concluded_at: None,
			}),
			DisputeStateFlags::default(),
		);

		assert_eq!(
			DisputeStateFlags::from_state(&DisputeState {
				validators_for: bitvec![BitOrderLsb0, u8; 1, 1, 1, 1, 1, 0, 0],
				validators_against: bitvec![BitOrderLsb0, u8; 0, 0, 0, 0, 0, 0, 0],
				start: 0,
				concluded_at: None,
			}),
			DisputeStateFlags::FOR_SUPERMAJORITY | DisputeStateFlags::CONFIRMED,
		);

		assert_eq!(
			DisputeStateFlags::from_state(&DisputeState {
				validators_for: bitvec![BitOrderLsb0, u8; 0, 0, 0, 0, 0, 0, 0],
				validators_against: bitvec![BitOrderLsb0, u8; 1, 1, 1, 1, 1, 0, 0],
				start: 0,
				concluded_at: None,
			}),
			DisputeStateFlags::AGAINST_SUPERMAJORITY | DisputeStateFlags::CONFIRMED,
		);
	}

	#[test]
	fn test_import_new_participant_spam_inc() {
		let mut importer = DisputeStateImporter::new(
			DisputeState {
				validators_for: bitvec![BitOrderLsb0, u8; 1, 0, 0, 0, 0, 0, 0, 0],
				validators_against: bitvec![BitOrderLsb0, u8; 0, 0, 0, 0, 0, 0, 0, 0],
				start: 0,
				concluded_at: None,
			},
			0,
		);

		assert_err!(
			importer.import(ValidatorIndex(9), true),
			VoteImportError::ValidatorIndexOutOfBounds,
		);

		assert_err!(importer.import(ValidatorIndex(0), true), VoteImportError::DuplicateStatement);
		assert_ok!(importer.import(ValidatorIndex(0), false));

		assert_ok!(importer.import(ValidatorIndex(2), true));
		assert_err!(importer.import(ValidatorIndex(2), true), VoteImportError::DuplicateStatement);

		assert_ok!(importer.import(ValidatorIndex(2), false));
		assert_err!(importer.import(ValidatorIndex(2), false), VoteImportError::DuplicateStatement);

		let summary = importer.finish();
		assert_eq!(summary.new_flags, DisputeStateFlags::default());
		assert_eq!(
			summary.state,
			DisputeState {
				validators_for: bitvec![BitOrderLsb0, u8; 1, 0, 1, 0, 0, 0, 0, 0],
				validators_against: bitvec![BitOrderLsb0, u8; 1, 0, 1, 0, 0, 0, 0, 0],
				start: 0,
				concluded_at: None,
			},
		);
		assert_eq!(summary.spam_slot_changes, vec![(ValidatorIndex(2), SpamSlotChange::Inc)]);
		assert!(summary.slash_for.is_empty());
		assert!(summary.slash_against.is_empty());
		assert_eq!(summary.new_participants, bitvec![BitOrderLsb0, u8; 0, 0, 1, 0, 0, 0, 0, 0]);
	}

	#[test]
	fn test_import_prev_participant_spam_dec_confirmed() {
		let mut importer = DisputeStateImporter::new(
			DisputeState {
				validators_for: bitvec![BitOrderLsb0, u8; 1, 0, 0, 0, 0, 0, 0, 0],
				validators_against: bitvec![BitOrderLsb0, u8; 0, 1, 0, 0, 0, 0, 0, 0],
				start: 0,
				concluded_at: None,
			},
			0,
		);

		assert_ok!(importer.import(ValidatorIndex(2), true));

		let summary = importer.finish();
		assert_eq!(
			summary.state,
			DisputeState {
				validators_for: bitvec![BitOrderLsb0, u8; 1, 0, 1, 0, 0, 0, 0, 0],
				validators_against: bitvec![BitOrderLsb0, u8; 0, 1, 0, 0, 0, 0, 0, 0],
				start: 0,
				concluded_at: None,
			},
		);
		assert_eq!(
			summary.spam_slot_changes,
			vec![
				(ValidatorIndex(0), SpamSlotChange::Dec),
				(ValidatorIndex(1), SpamSlotChange::Dec),
			],
		);
		assert!(summary.slash_for.is_empty());
		assert!(summary.slash_against.is_empty());
		assert_eq!(summary.new_participants, bitvec![BitOrderLsb0, u8; 0, 0, 1, 0, 0, 0, 0, 0]);
		assert_eq!(summary.new_flags, DisputeStateFlags::CONFIRMED);
	}

	#[test]
	fn test_import_prev_participant_spam_dec_confirmed_slash_for() {
		let mut importer = DisputeStateImporter::new(
			DisputeState {
				validators_for: bitvec![BitOrderLsb0, u8; 1, 0, 0, 0, 0, 0, 0, 0],
				validators_against: bitvec![BitOrderLsb0, u8; 0, 1, 0, 0, 0, 0, 0, 0],
				start: 0,
				concluded_at: None,
			},
			0,
		);

		assert_ok!(importer.import(ValidatorIndex(2), true));
		assert_ok!(importer.import(ValidatorIndex(2), false));
		assert_ok!(importer.import(ValidatorIndex(3), false));
		assert_ok!(importer.import(ValidatorIndex(4), false));
		assert_ok!(importer.import(ValidatorIndex(5), false));
		assert_ok!(importer.import(ValidatorIndex(6), false));

		let summary = importer.finish();
		assert_eq!(
			summary.state,
			DisputeState {
				validators_for: bitvec![BitOrderLsb0, u8; 1, 0, 1, 0, 0, 0, 0, 0],
				validators_against: bitvec![BitOrderLsb0, u8; 0, 1, 1, 1, 1, 1, 1, 0],
				start: 0,
				concluded_at: Some(0),
			},
		);
		assert_eq!(
			summary.spam_slot_changes,
			vec![
				(ValidatorIndex(0), SpamSlotChange::Dec),
				(ValidatorIndex(1), SpamSlotChange::Dec),
			],
		);
		assert_eq!(summary.slash_for, vec![ValidatorIndex(0), ValidatorIndex(2)]);
		assert!(summary.slash_against.is_empty());
		assert_eq!(summary.new_participants, bitvec![BitOrderLsb0, u8; 0, 0, 1, 1, 1, 1, 1, 0]);
		assert_eq!(
			summary.new_flags,
			DisputeStateFlags::CONFIRMED | DisputeStateFlags::AGAINST_SUPERMAJORITY,
		);
	}

	#[test]
	fn test_import_slash_against() {
		let mut importer = DisputeStateImporter::new(
			DisputeState {
				validators_for: bitvec![BitOrderLsb0, u8; 1, 0, 1, 0, 0, 0, 0, 0],
				validators_against: bitvec![BitOrderLsb0, u8; 0, 1, 0, 0, 0, 0, 0, 0],
				start: 0,
				concluded_at: None,
			},
			0,
		);

		assert_ok!(importer.import(ValidatorIndex(3), true));
		assert_ok!(importer.import(ValidatorIndex(4), true));
		assert_ok!(importer.import(ValidatorIndex(5), false));
		assert_ok!(importer.import(ValidatorIndex(6), true));
		assert_ok!(importer.import(ValidatorIndex(7), true));

		let summary = importer.finish();
		assert_eq!(
			summary.state,
			DisputeState {
				validators_for: bitvec![BitOrderLsb0, u8; 1, 0, 1, 1, 1, 0, 1, 1],
				validators_against: bitvec![BitOrderLsb0, u8; 0, 1, 0, 0, 0, 1, 0, 0],
				start: 0,
				concluded_at: Some(0),
			},
		);
		assert!(summary.spam_slot_changes.is_empty());
		assert!(summary.slash_for.is_empty());
		assert_eq!(summary.slash_against, vec![ValidatorIndex(1), ValidatorIndex(5)]);
		assert_eq!(summary.new_participants, bitvec![BitOrderLsb0, u8; 0, 0, 0, 1, 1, 1, 1, 1]);
		assert_eq!(summary.new_flags, DisputeStateFlags::FOR_SUPERMAJORITY);
	}

	// Test that punish_inconclusive is correctly called.
	#[test]
	fn test_initializer_initialize() {
		let dispute_conclusion_by_time_out_period = 3;
		let start = 10;

		let mock_genesis_config = MockGenesisConfig {
			configuration: crate::configuration::GenesisConfig {
				config: HostConfiguration {
					dispute_conclusion_by_time_out_period,
					..Default::default()
				},
				..Default::default()
			},
			..Default::default()
		};

		new_test_ext(mock_genesis_config).execute_with(|| {
			// We need 6 validators for the byzantine threshold to be 2
			let v0 = <ValidatorId as CryptoType>::Pair::generate().0;
			let v1 = <ValidatorId as CryptoType>::Pair::generate().0;
			let v2 = <ValidatorId as CryptoType>::Pair::generate().0;
			let v3 = <ValidatorId as CryptoType>::Pair::generate().0;
			let v4 = <ValidatorId as CryptoType>::Pair::generate().0;
			let v5 = <ValidatorId as CryptoType>::Pair::generate().0;
			let v6 = <ValidatorId as CryptoType>::Pair::generate().0;

			run_to_block(start, |b| {
				// a new session at each block
				Some((
					true,
					b,
					vec![
						(&0, v0.public()),
						(&1, v1.public()),
						(&2, v2.public()),
						(&3, v3.public()),
						(&4, v4.public()),
						(&5, v5.public()),
						(&6, v6.public()),
					],
					Some(vec![
						(&0, v0.public()),
						(&1, v1.public()),
						(&2, v2.public()),
						(&3, v3.public()),
						(&4, v4.public()),
						(&5, v5.public()),
						(&6, v6.public()),
					]),
				))
			});

			let candidate_hash = CandidateHash(sp_core::H256::repeat_byte(1));

			// v0 votes for 3, v6 against.
			let stmts = vec![DisputeStatementSet {
				candidate_hash: candidate_hash.clone(),
				session: start - 1,
				statements: vec![
					(
						DisputeStatement::Valid(ValidDisputeStatementKind::Explicit),
						ValidatorIndex(0),
						v0.sign(
							&ExplicitDisputeStatement {
								valid: true,
								candidate_hash: candidate_hash.clone(),
								session: start - 1,
							}
							.signing_payload(),
						),
					),
					(
						DisputeStatement::Invalid(InvalidDisputeStatementKind::Explicit),
						ValidatorIndex(6),
						v2.sign(
							&ExplicitDisputeStatement {
								valid: false,
								candidate_hash: candidate_hash.clone(),
								session: start - 1,
							}
							.signing_payload(),
						),
					),
				],
			}];

			let stmts = update_spam_slots(stmts);
			assert_eq!(SpamSlots::<Test>::get(start - 1), Some(vec![1, 0, 0, 0, 0, 0, 1]));

			assert_ok!(
				Pallet::<Test>::process_checked_multi_dispute_data(stmts),
				vec![(9, candidate_hash.clone())],
			);

			// Run to timeout period
			run_to_block(start + dispute_conclusion_by_time_out_period, |_| None);
			assert_eq!(SpamSlots::<Test>::get(start - 1), Some(vec![1, 0, 0, 0, 0, 0, 1]));

			// Run to timeout + 1 in order to executive on_finalize(timeout)
			run_to_block(start + dispute_conclusion_by_time_out_period + 1, |_| None);
			assert_eq!(SpamSlots::<Test>::get(start - 1), Some(vec![0, 0, 0, 0, 0, 0, 0]));
			assert_eq!(
				PUNISH_VALIDATORS_INCONCLUSIVE.with(|r| r.borrow()[0].clone()),
				(9, vec![ValidatorIndex(0), ValidatorIndex(6)]),
			);
		});
	}

	// Test pruning works
	#[test]
	fn test_initializer_on_new_session() {
		let dispute_period = 3;

		let mock_genesis_config = MockGenesisConfig {
			configuration: crate::configuration::GenesisConfig {
				config: HostConfiguration { dispute_period, ..Default::default() },
				..Default::default()
			},
			..Default::default()
		};

		new_test_ext(mock_genesis_config).execute_with(|| {
			let v0 = <ValidatorId as CryptoType>::Pair::generate().0;

			let candidate_hash = CandidateHash(sp_core::H256::repeat_byte(1));
			Pallet::<Test>::note_included(0, candidate_hash.clone(), 0);
			Pallet::<Test>::note_included(1, candidate_hash.clone(), 1);
			Pallet::<Test>::note_included(2, candidate_hash.clone(), 2);
			Pallet::<Test>::note_included(3, candidate_hash.clone(), 3);
			Pallet::<Test>::note_included(4, candidate_hash.clone(), 4);
			Pallet::<Test>::note_included(5, candidate_hash.clone(), 5);
			Pallet::<Test>::note_included(6, candidate_hash.clone(), 5);

			run_to_block(7, |b| {
				// a new session at each block
				Some((true, b, vec![(&0, v0.public())], Some(vec![(&0, v0.public())])))
			});

			// current session is 7,
			// we keep for dispute_period + 1 session and we remove in on_finalize
			// thus we keep info for session 3, 4, 5, 6, 7.
			assert_eq!(Included::<Test>::iter_prefix(0).count(), 0);
			assert_eq!(Included::<Test>::iter_prefix(1).count(), 0);
			assert_eq!(Included::<Test>::iter_prefix(2).count(), 0);
			assert_eq!(Included::<Test>::iter_prefix(3).count(), 1);
			assert_eq!(Included::<Test>::iter_prefix(4).count(), 1);
			assert_eq!(Included::<Test>::iter_prefix(5).count(), 1);
			assert_eq!(Included::<Test>::iter_prefix(6).count(), 1);
		});
	}

	#[test]
	fn test_provide_data_duplicate_error() {
		new_test_ext(Default::default()).execute_with(|| {
			let candidate_hash_1 = CandidateHash(sp_core::H256::repeat_byte(1));
			let candidate_hash_2 = CandidateHash(sp_core::H256::repeat_byte(2));

			let mut stmts = vec![
				DisputeStatementSet {
					candidate_hash: candidate_hash_2,
					session: 2,
					statements: vec![],
				},
				DisputeStatementSet {
					candidate_hash: candidate_hash_1,
					session: 1,
					statements: vec![],
				},
				DisputeStatementSet {
					candidate_hash: candidate_hash_2,
					session: 2,
					statements: vec![],
				},
			];

			assert!(Pallet::<Test>::deduplicate_and_sort_dispute_data(&mut stmts).is_err());
			assert_eq!(stmts.len(), 2);
		})
	}

	#[test]
	fn test_provide_multi_dispute_is_providing() {
		new_test_ext(Default::default()).execute_with(|| {
			let v0 = <ValidatorId as CryptoType>::Pair::generate().0;
			let v1 = <ValidatorId as CryptoType>::Pair::generate().0;

			run_to_block(3, |b| {
				// a new session at each block
				if b == 1 {
					Some((
						true,
						b,
						vec![(&0, v0.public()), (&1, v1.public())],
						Some(vec![(&0, v0.public()), (&1, v1.public())]),
					))
				} else {
					Some((true, b, vec![(&1, v1.public())], Some(vec![(&1, v1.public())])))
				}
			});

			let candidate_hash = CandidateHash(sp_core::H256::repeat_byte(1));
			let stmts = vec![DisputeStatementSet {
				candidate_hash: candidate_hash.clone(),
				session: 1,
				statements: vec![
					(
						DisputeStatement::Valid(ValidDisputeStatementKind::Explicit),
						ValidatorIndex(0),
						v0.sign(
							&ExplicitDisputeStatement {
								valid: true,
								candidate_hash: candidate_hash.clone(),
								session: 1,
							}
							.signing_payload(),
						),
					),
					(
						DisputeStatement::Invalid(InvalidDisputeStatementKind::Explicit),
						ValidatorIndex(1),
						v1.sign(
							&ExplicitDisputeStatement {
								valid: false,
								candidate_hash: candidate_hash.clone(),
								session: 1,
							}
							.signing_payload(),
						),
					),
				],
			}];

			assert_ok!(
				Pallet::<Test>::process_checked_multi_dispute_data(
					stmts
						.into_iter()
						.map(CheckedDisputeStatementSet::unchecked_from_unchecked)
						.collect()
				),
				vec![(1, candidate_hash.clone())],
			);
		})
	}

	#[test]
	fn test_freeze_on_note_included() {
		new_test_ext(Default::default()).execute_with(|| {
			let v0 = <ValidatorId as CryptoType>::Pair::generate().0;
			let v1 = <ValidatorId as CryptoType>::Pair::generate().0;

			run_to_block(6, |b| {
				// a new session at each block
				Some((
					true,
					b,
					vec![(&0, v0.public()), (&1, v1.public())],
					Some(vec![(&0, v0.public()), (&1, v1.public())]),
				))
			});

			let candidate_hash = CandidateHash(sp_core::H256::repeat_byte(1));

			// v0 votes for 3
			let stmts = vec![DisputeStatementSet {
				candidate_hash: candidate_hash.clone(),
				session: 3,
				statements: vec![
					(
						DisputeStatement::Invalid(InvalidDisputeStatementKind::Explicit),
						ValidatorIndex(0),
						v0.sign(
							&ExplicitDisputeStatement {
								valid: false,
								candidate_hash: candidate_hash.clone(),
								session: 3,
							}
							.signing_payload(),
						),
					),
					(
						DisputeStatement::Invalid(InvalidDisputeStatementKind::Explicit),
						ValidatorIndex(1),
						v1.sign(
							&ExplicitDisputeStatement {
								valid: false,
								candidate_hash: candidate_hash.clone(),
								session: 3,
							}
							.signing_payload(),
						),
					),
					(
						DisputeStatement::Valid(ValidDisputeStatementKind::Explicit),
						ValidatorIndex(1),
						v1.sign(
							&ExplicitDisputeStatement {
								valid: true,
								candidate_hash: candidate_hash.clone(),
								session: 3,
							}
							.signing_payload(),
						),
					),
				],
			}];
			assert!(Pallet::<Test>::process_checked_multi_dispute_data(
				stmts
					.into_iter()
					.map(CheckedDisputeStatementSet::unchecked_from_unchecked)
					.collect()
			)
			.is_ok());

			Pallet::<Test>::note_included(3, candidate_hash.clone(), 3);
			assert_eq!(Frozen::<Test>::get(), Some(2));
		});
	}

	#[test]
	fn test_freeze_provided_against_supermajority_for_included() {
		new_test_ext(Default::default()).execute_with(|| {
			let v0 = <ValidatorId as CryptoType>::Pair::generate().0;
			let v1 = <ValidatorId as CryptoType>::Pair::generate().0;

			run_to_block(6, |b| {
				// a new session at each block
				Some((
					true,
					b,
					vec![(&0, v0.public()), (&1, v1.public())],
					Some(vec![(&0, v0.public()), (&1, v1.public())]),
				))
			});

			let candidate_hash = CandidateHash(sp_core::H256::repeat_byte(1));

			// v0 votes for 3
			let stmts = vec![DisputeStatementSet {
				candidate_hash: candidate_hash.clone(),
				session: 3,
				statements: vec![
					(
						DisputeStatement::Invalid(InvalidDisputeStatementKind::Explicit),
						ValidatorIndex(0),
						v0.sign(
							&ExplicitDisputeStatement {
								valid: false,
								candidate_hash: candidate_hash.clone(),
								session: 3,
							}
							.signing_payload(),
						),
					),
					(
						DisputeStatement::Invalid(InvalidDisputeStatementKind::Explicit),
						ValidatorIndex(1),
						v1.sign(
							&ExplicitDisputeStatement {
								valid: false,
								candidate_hash: candidate_hash.clone(),
								session: 3,
							}
							.signing_payload(),
						),
					),
					(
						DisputeStatement::Valid(ValidDisputeStatementKind::Explicit),
						ValidatorIndex(1),
						v1.sign(
							&ExplicitDisputeStatement {
								valid: true,
								candidate_hash: candidate_hash.clone(),
								session: 3,
							}
							.signing_payload(),
						),
					),
				],
			}];

			Pallet::<Test>::note_included(3, candidate_hash.clone(), 3);
			assert!(Pallet::<Test>::process_checked_multi_dispute_data(
				stmts
					.into_iter()
					.map(CheckedDisputeStatementSet::unchecked_from_unchecked)
					.collect()
			)
			.is_ok());
			assert_eq!(Frozen::<Test>::get(), Some(2));
		});
	}

	// tests for:
	// * provide_multi_dispute: with success scenario
	// * disputes: correctness of datas
	// * could_be_invalid: correctness of datas
	// * note_included: decrement spam correctly
	// * spam slots: correctly incremented and decremented
	// * ensure rewards and punishment are correctly called.
	#[test]
	fn test_provide_multi_dispute_success_and_other() {
		new_test_ext(Default::default()).execute_with(|| {
			// 7 validators needed for byzantine threshold of 2.
			let v0 = <ValidatorId as CryptoType>::Pair::generate().0;
			let v1 = <ValidatorId as CryptoType>::Pair::generate().0;
			let v2 = <ValidatorId as CryptoType>::Pair::generate().0;
			let v3 = <ValidatorId as CryptoType>::Pair::generate().0;
			let v4 = <ValidatorId as CryptoType>::Pair::generate().0;
			let v5 = <ValidatorId as CryptoType>::Pair::generate().0;
			let v6 = <ValidatorId as CryptoType>::Pair::generate().0;

			// v0 -> 0
			// v1 -> 3
			// v2 -> 6
			// v3 -> 5
			// v4 -> 1
			// v5 -> 4
			// v6 -> 2

			run_to_block(6, |b| {
				// a new session at each block
				Some((
					true,
					b,
					vec![
						(&0, v0.public()),
						(&1, v1.public()),
						(&2, v2.public()),
						(&3, v3.public()),
						(&4, v4.public()),
						(&5, v5.public()),
						(&6, v6.public()),
					],
					Some(vec![
						(&0, v0.public()),
						(&1, v1.public()),
						(&2, v2.public()),
						(&3, v3.public()),
						(&4, v4.public()),
						(&5, v5.public()),
						(&6, v6.public()),
					]),
				))
			});

			let candidate_hash = CandidateHash(sp_core::H256::repeat_byte(1));

			// v0 votes for 3, v6 votes against
			let stmts = vec![DisputeStatementSet {
				candidate_hash: candidate_hash.clone(),
				session: 3,
				statements: vec![
					(
						DisputeStatement::Valid(ValidDisputeStatementKind::Explicit),
						ValidatorIndex(0),
						v0.sign(
							&ExplicitDisputeStatement {
								valid: true,
								candidate_hash: candidate_hash.clone(),
								session: 3,
							}
							.signing_payload(),
						),
					),
					(
						DisputeStatement::Invalid(InvalidDisputeStatementKind::Explicit),
						ValidatorIndex(2),
						v6.sign(
							&ExplicitDisputeStatement {
								valid: false,
								candidate_hash: candidate_hash.clone(),
								session: 3,
							}
							.signing_payload(),
						),
					),
				],
			}];

			let stmts = update_spam_slots(stmts);
			assert_eq!(SpamSlots::<Test>::get(3), Some(vec![1, 0, 1, 0, 0, 0, 0]));

			assert_ok!(
				Pallet::<Test>::process_checked_multi_dispute_data(stmts),
				vec![(3, candidate_hash.clone())],
			);

			// v1 votes for 4 and for 3, v6 votes against 4.
			let stmts = vec![
				DisputeStatementSet {
					candidate_hash: candidate_hash.clone(),
					session: 4,
					statements: vec![
						(
							DisputeStatement::Valid(ValidDisputeStatementKind::Explicit),
							ValidatorIndex(3),
							v1.sign(
								&ExplicitDisputeStatement {
									valid: true,
									candidate_hash: candidate_hash.clone(),
									session: 4,
								}
								.signing_payload(),
							),
						),
						(
							DisputeStatement::Invalid(InvalidDisputeStatementKind::Explicit),
							ValidatorIndex(2),
							v6.sign(
								&ExplicitDisputeStatement {
									valid: false,
									candidate_hash: candidate_hash.clone(),
									session: 4,
								}
								.signing_payload(),
							),
						),
					],
				},
				DisputeStatementSet {
					candidate_hash: candidate_hash.clone(),
					session: 3,
					statements: vec![(
						DisputeStatement::Valid(ValidDisputeStatementKind::Explicit),
						ValidatorIndex(3),
						v1.sign(
							&ExplicitDisputeStatement {
								valid: true,
								candidate_hash: candidate_hash.clone(),
								session: 3,
							}
							.signing_payload(),
						),
					)],
				},
			];

			let stmts = update_spam_slots(stmts);

			assert_ok!(
				Pallet::<Test>::process_checked_multi_dispute_data(stmts),
				vec![(4, candidate_hash.clone())],
			);
			assert_eq!(SpamSlots::<Test>::get(3), Some(vec![0, 0, 0, 0, 0, 0, 0])); // Confirmed as no longer spam
			assert_eq!(SpamSlots::<Test>::get(4), Some(vec![0, 0, 1, 1, 0, 0, 0]));

			// v3 votes against 3 and for 5, v6 votes against 5.
			let stmts = vec![
				DisputeStatementSet {
					candidate_hash: candidate_hash.clone(),
					session: 3,
					statements: vec![(
						DisputeStatement::Invalid(InvalidDisputeStatementKind::Explicit),
						ValidatorIndex(5),
						v3.sign(
							&ExplicitDisputeStatement {
								valid: false,
								candidate_hash: candidate_hash.clone(),
								session: 3,
							}
							.signing_payload(),
						),
					)],
				},
				DisputeStatementSet {
					candidate_hash: candidate_hash.clone(),
					session: 5,
					statements: vec![
						(
							DisputeStatement::Valid(ValidDisputeStatementKind::Explicit),
							ValidatorIndex(5),
							v3.sign(
								&ExplicitDisputeStatement {
									valid: true,
									candidate_hash: candidate_hash.clone(),
									session: 5,
								}
								.signing_payload(),
							),
						),
						(
							DisputeStatement::Invalid(InvalidDisputeStatementKind::Explicit),
							ValidatorIndex(2),
							v6.sign(
								&ExplicitDisputeStatement {
									valid: false,
									candidate_hash: candidate_hash.clone(),
									session: 5,
								}
								.signing_payload(),
							),
						),
					],
				},
			];

			let stmts = update_spam_slots(stmts);
			assert_ok!(
				Pallet::<Test>::process_checked_multi_dispute_data(stmts),
				vec![(5, candidate_hash.clone())],
			);
			assert_eq!(SpamSlots::<Test>::get(3), Some(vec![0, 0, 0, 0, 0, 0, 0]));
			assert_eq!(SpamSlots::<Test>::get(4), Some(vec![0, 0, 1, 1, 0, 0, 0]));
			assert_eq!(SpamSlots::<Test>::get(5), Some(vec![0, 0, 1, 0, 0, 1, 0]));

			// v2 votes for 3 and against 5
			let stmts = vec![
				DisputeStatementSet {
					candidate_hash: candidate_hash.clone(),
					session: 3,
					statements: vec![(
						DisputeStatement::Valid(ValidDisputeStatementKind::Explicit),
						ValidatorIndex(6),
						v2.sign(
							&ExplicitDisputeStatement {
								valid: true,
								candidate_hash: candidate_hash.clone(),
								session: 3,
							}
							.signing_payload(),
						),
					)],
				},
				DisputeStatementSet {
					candidate_hash: candidate_hash.clone(),
					session: 5,
					statements: vec![(
						DisputeStatement::Invalid(InvalidDisputeStatementKind::Explicit),
						ValidatorIndex(6),
						v2.sign(
							&ExplicitDisputeStatement {
								valid: false,
								candidate_hash: candidate_hash.clone(),
								session: 5,
							}
							.signing_payload(),
						),
					)],
				},
			];
			let stmts = update_spam_slots(stmts);
			assert_ok!(Pallet::<Test>::process_checked_multi_dispute_data(stmts), vec![]);
			assert_eq!(SpamSlots::<Test>::get(3), Some(vec![0, 0, 0, 0, 0, 0, 0]));
			assert_eq!(SpamSlots::<Test>::get(4), Some(vec![0, 0, 1, 1, 0, 0, 0]));
			assert_eq!(SpamSlots::<Test>::get(5), Some(vec![0, 0, 0, 0, 0, 0, 0]));

			let stmts = vec![
				// 0, 4, and 5 vote against 5
				DisputeStatementSet {
					candidate_hash: candidate_hash.clone(),
					session: 5,
					statements: vec![
						(
							DisputeStatement::Invalid(InvalidDisputeStatementKind::Explicit),
							ValidatorIndex(0),
							v0.sign(
								&ExplicitDisputeStatement {
									valid: false,
									candidate_hash: candidate_hash.clone(),
									session: 5,
								}
								.signing_payload(),
							),
						),
						(
							DisputeStatement::Invalid(InvalidDisputeStatementKind::Explicit),
							ValidatorIndex(1),
							v4.sign(
								&ExplicitDisputeStatement {
									valid: false,
									candidate_hash: candidate_hash.clone(),
									session: 5,
								}
								.signing_payload(),
							),
						),
						(
							DisputeStatement::Invalid(InvalidDisputeStatementKind::Explicit),
							ValidatorIndex(4),
							v5.sign(
								&ExplicitDisputeStatement {
									valid: false,
									candidate_hash: candidate_hash.clone(),
									session: 5,
								}
								.signing_payload(),
							),
						),
					],
				},
				// 4 and 5 vote for 3
				DisputeStatementSet {
					candidate_hash: candidate_hash.clone(),
					session: 3,
					statements: vec![
						(
							DisputeStatement::Valid(ValidDisputeStatementKind::Explicit),
							ValidatorIndex(1),
							v4.sign(
								&ExplicitDisputeStatement {
									valid: true,
									candidate_hash: candidate_hash.clone(),
									session: 3,
								}
								.signing_payload(),
							),
						),
						(
							DisputeStatement::Valid(ValidDisputeStatementKind::Explicit),
							ValidatorIndex(4),
							v5.sign(
								&ExplicitDisputeStatement {
									valid: true,
									candidate_hash: candidate_hash.clone(),
									session: 3,
								}
								.signing_payload(),
							),
						),
					],
				},
			];
			let stmts = update_spam_slots(stmts);
			assert_ok!(Pallet::<Test>::process_checked_multi_dispute_data(stmts), vec![]);

			assert_eq!(
				Pallet::<Test>::disputes(),
				vec![
					(
						5,
						candidate_hash.clone(),
						DisputeState {
							validators_for: bitvec![BitOrderLsb0, u8; 0, 0, 0, 0, 0, 1, 0],
							validators_against: bitvec![BitOrderLsb0, u8; 1, 1, 1, 0, 1, 0, 1],
							start: 6,
							concluded_at: Some(6), // 5 vote against
						}
					),
					(
						3,
						candidate_hash.clone(),
						DisputeState {
							validators_for: bitvec![BitOrderLsb0, u8; 1, 1, 0, 1, 1, 0, 1],
							validators_against: bitvec![BitOrderLsb0, u8; 0, 0, 1, 0, 0, 1, 0],
							start: 6,
							concluded_at: Some(6), // 5 vote for
						}
					),
					(
						4,
						candidate_hash.clone(),
						DisputeState {
							validators_for: bitvec![BitOrderLsb0, u8; 0, 0, 0, 1, 0, 0, 0],
							validators_against: bitvec![BitOrderLsb0, u8; 0, 0, 1, 0, 0, 0, 0],
							start: 6,
							concluded_at: None,
						}
					),
				]
			);

			assert!(!Pallet::<Test>::concluded_invalid(3, candidate_hash.clone()));
			assert!(!Pallet::<Test>::concluded_invalid(4, candidate_hash.clone()));
			assert!(Pallet::<Test>::concluded_invalid(5, candidate_hash.clone()));

			// Ensure inclusion removes spam slots
			assert_eq!(SpamSlots::<Test>::get(4), Some(vec![0, 0, 1, 1, 0, 0, 0]));
			Pallet::<Test>::note_included(4, candidate_hash.clone(), 4);
			assert_eq!(SpamSlots::<Test>::get(4), Some(vec![0, 0, 0, 0, 0, 0, 0]));

			// Ensure the `reward_validator` function was correctly called
			assert_eq!(
				REWARD_VALIDATORS.with(|r| r.borrow().clone()),
				vec![
					(3, vec![ValidatorIndex(0), ValidatorIndex(2)]),
					(4, vec![ValidatorIndex(2), ValidatorIndex(3)]),
					(3, vec![ValidatorIndex(3)]),
					(3, vec![ValidatorIndex(5)]),
					(5, vec![ValidatorIndex(2), ValidatorIndex(5)]),
					(3, vec![ValidatorIndex(6)]),
					(5, vec![ValidatorIndex(6)]),
					(5, vec![ValidatorIndex(0), ValidatorIndex(1), ValidatorIndex(4)]),
					(3, vec![ValidatorIndex(1), ValidatorIndex(4)]),
				],
			);

			// Ensure punishment against is called
			assert_eq!(
				PUNISH_VALIDATORS_AGAINST.with(|r| r.borrow().clone()),
				vec![
					(3, vec![]),
					(4, vec![]),
					(3, vec![]),
					(3, vec![]),
					(5, vec![]),
					(3, vec![]),
					(5, vec![]),
					(5, vec![]),
					(3, vec![ValidatorIndex(2), ValidatorIndex(5)]),
				],
			);

			// Ensure punishment for is called
			assert_eq!(
				PUNISH_VALIDATORS_FOR.with(|r| r.borrow().clone()),
				vec![
					(3, vec![]),
					(4, vec![]),
					(3, vec![]),
					(3, vec![]),
					(5, vec![]),
					(3, vec![]),
					(5, vec![]),
					(5, vec![ValidatorIndex(5)]),
					(3, vec![]),
				],
			);
		})
	}

	#[test]
	fn test_revert_and_freeze() {
		new_test_ext(Default::default()).execute_with(|| {
			// events are ignored for genesis block
			System::set_block_number(1);

			Frozen::<Test>::put(Some(0));
			assert_noop!(
				{
					Pallet::<Test>::revert_and_freeze(0);
					Result::<(), ()>::Err(()) // Just a small trick in order to use `assert_noop`.
				},
				(),
			);

			Frozen::<Test>::kill();
			Pallet::<Test>::revert_and_freeze(0);

			assert_eq!(Frozen::<Test>::get(), Some(0));
			assert_eq!(System::digest().logs[0], ConsensusLog::Revert(1).into());
			System::assert_has_event(Event::Revert(1).into());
		})
	}

	#[test]
	fn test_revert_and_freeze_merges() {
		new_test_ext(Default::default()).execute_with(|| {
			Frozen::<Test>::put(Some(10));
			assert_noop!(
				{
					Pallet::<Test>::revert_and_freeze(10);
					Result::<(), ()>::Err(()) // Just a small trick in order to use `assert_noop`.
				},
				(),
			);

			Pallet::<Test>::revert_and_freeze(8);
			assert_eq!(Frozen::<Test>::get(), Some(8));
		})
	}

	#[test]
	fn test_has_supermajority_against() {
		assert_eq!(
			has_supermajority_against(&DisputeState {
				validators_for: bitvec![BitOrderLsb0, u8; 1, 1, 0, 0, 0, 0, 0, 0],
				validators_against: bitvec![BitOrderLsb0, u8; 1, 1, 1, 1, 1, 0, 0, 0],
				start: 0,
				concluded_at: None,
			}),
			false,
		);

		assert_eq!(
			has_supermajority_against(&DisputeState {
				validators_for: bitvec![BitOrderLsb0, u8; 1, 1, 0, 0, 0, 0, 0, 0],
				validators_against: bitvec![BitOrderLsb0, u8; 1, 1, 1, 1, 1, 1, 0, 0],
				start: 0,
				concluded_at: None,
			}),
			true,
		);
	}

	#[test]
	fn test_decrement_spam() {
		let original_spam_slots = vec![0, 1, 2, 3, 4, 5, 6, 7];

		// Test confirm is no-op
		let mut spam_slots = original_spam_slots.clone();
		let dispute_state_confirm = DisputeState {
			validators_for: bitvec![BitOrderLsb0, u8; 1, 1, 0, 0, 0, 0, 0, 0],
			validators_against: bitvec![BitOrderLsb0, u8; 1, 0, 1, 0, 0, 0, 0, 0],
			start: 0,
			concluded_at: None,
		};
		assert_eq!(
			DisputeStateFlags::from_state(&dispute_state_confirm),
			DisputeStateFlags::CONFIRMED
		);
		assert_eq!(
			decrement_spam(spam_slots.as_mut(), &dispute_state_confirm),
			bitvec![BitOrderLsb0, u8; 1, 1, 1, 0, 0, 0, 0, 0],
		);
		assert_eq!(spam_slots, original_spam_slots);

		// Test not confirm is decreasing spam
		let mut spam_slots = original_spam_slots.clone();
		let dispute_state_no_confirm = DisputeState {
			validators_for: bitvec![BitOrderLsb0, u8; 1, 0, 0, 0, 0, 0, 0, 0],
			validators_against: bitvec![BitOrderLsb0, u8; 1, 0, 1, 0, 0, 0, 0, 0],
			start: 0,
			concluded_at: None,
		};
		assert_eq!(
			DisputeStateFlags::from_state(&dispute_state_no_confirm),
			DisputeStateFlags::default()
		);
		assert_eq!(
			decrement_spam(spam_slots.as_mut(), &dispute_state_no_confirm),
			bitvec![BitOrderLsb0, u8; 1, 0, 1, 0, 0, 0, 0, 0],
		);
		assert_eq!(spam_slots, vec![0, 1, 1, 3, 4, 5, 6, 7]);
	}

	#[test]
	fn test_check_signature() {
		let validator_id = <ValidatorId as CryptoType>::Pair::generate().0;
		let wrong_validator_id = <ValidatorId as CryptoType>::Pair::generate().0;

		let session = 0;
		let wrong_session = 1;
		let candidate_hash = CandidateHash(sp_core::H256::repeat_byte(1));
		let wrong_candidate_hash = CandidateHash(sp_core::H256::repeat_byte(2));
		let inclusion_parent = sp_core::H256::repeat_byte(3);
		let wrong_inclusion_parent = sp_core::H256::repeat_byte(4);

		let statement_1 = DisputeStatement::Valid(ValidDisputeStatementKind::Explicit);
		let statement_2 = DisputeStatement::Valid(ValidDisputeStatementKind::BackingSeconded(
			inclusion_parent.clone(),
		));
		let wrong_statement_2 = DisputeStatement::Valid(
			ValidDisputeStatementKind::BackingSeconded(wrong_inclusion_parent.clone()),
		);
		let statement_3 = DisputeStatement::Valid(ValidDisputeStatementKind::BackingValid(
			inclusion_parent.clone(),
		));
		let wrong_statement_3 = DisputeStatement::Valid(ValidDisputeStatementKind::BackingValid(
			wrong_inclusion_parent.clone(),
		));
		let statement_4 = DisputeStatement::Valid(ValidDisputeStatementKind::ApprovalChecking);
		let statement_5 = DisputeStatement::Invalid(InvalidDisputeStatementKind::Explicit);

		let signed_1 = validator_id.sign(
			&ExplicitDisputeStatement {
				valid: true,
				candidate_hash: candidate_hash.clone(),
				session,
			}
			.signing_payload(),
		);
		let signed_2 =
			validator_id.sign(&CompactStatement::Seconded(candidate_hash.clone()).signing_payload(
				&SigningContext { session_index: session, parent_hash: inclusion_parent.clone() },
			));
		let signed_3 =
			validator_id.sign(&CompactStatement::Valid(candidate_hash.clone()).signing_payload(
				&SigningContext { session_index: session, parent_hash: inclusion_parent.clone() },
			));
		let signed_4 =
			validator_id.sign(&ApprovalVote(candidate_hash.clone()).signing_payload(session));
		let signed_5 = validator_id.sign(
			&ExplicitDisputeStatement {
				valid: false,
				candidate_hash: candidate_hash.clone(),
				session,
			}
			.signing_payload(),
		);

		assert!(check_signature(
			&validator_id.public(),
			candidate_hash,
			session,
			&statement_1,
			&signed_1
		)
		.is_ok());
		assert!(check_signature(
			&wrong_validator_id.public(),
			candidate_hash,
			session,
			&statement_1,
			&signed_1
		)
		.is_err());
		assert!(check_signature(
			&validator_id.public(),
			wrong_candidate_hash,
			session,
			&statement_1,
			&signed_1
		)
		.is_err());
		assert!(check_signature(
			&validator_id.public(),
			candidate_hash,
			wrong_session,
			&statement_1,
			&signed_1
		)
		.is_err());
		assert!(check_signature(
			&validator_id.public(),
			candidate_hash,
			session,
			&statement_2,
			&signed_1
		)
		.is_err());
		assert!(check_signature(
			&validator_id.public(),
			candidate_hash,
			session,
			&statement_3,
			&signed_1
		)
		.is_err());
		assert!(check_signature(
			&validator_id.public(),
			candidate_hash,
			session,
			&statement_4,
			&signed_1
		)
		.is_err());
		assert!(check_signature(
			&validator_id.public(),
			candidate_hash,
			session,
			&statement_5,
			&signed_1
		)
		.is_err());

		assert!(check_signature(
			&validator_id.public(),
			candidate_hash,
			session,
			&statement_2,
			&signed_2
		)
		.is_ok());
		assert!(check_signature(
			&wrong_validator_id.public(),
			candidate_hash,
			session,
			&statement_2,
			&signed_2
		)
		.is_err());
		assert!(check_signature(
			&validator_id.public(),
			wrong_candidate_hash,
			session,
			&statement_2,
			&signed_2
		)
		.is_err());
		assert!(check_signature(
			&validator_id.public(),
			candidate_hash,
			wrong_session,
			&statement_2,
			&signed_2
		)
		.is_err());
		assert!(check_signature(
			&validator_id.public(),
			candidate_hash,
			session,
			&wrong_statement_2,
			&signed_2
		)
		.is_err());
		assert!(check_signature(
			&validator_id.public(),
			candidate_hash,
			session,
			&statement_1,
			&signed_2
		)
		.is_err());
		assert!(check_signature(
			&validator_id.public(),
			candidate_hash,
			session,
			&statement_3,
			&signed_2
		)
		.is_err());
		assert!(check_signature(
			&validator_id.public(),
			candidate_hash,
			session,
			&statement_4,
			&signed_2
		)
		.is_err());
		assert!(check_signature(
			&validator_id.public(),
			candidate_hash,
			session,
			&statement_5,
			&signed_2
		)
		.is_err());

		assert!(check_signature(
			&validator_id.public(),
			candidate_hash,
			session,
			&statement_3,
			&signed_3
		)
		.is_ok());
		assert!(check_signature(
			&wrong_validator_id.public(),
			candidate_hash,
			session,
			&statement_3,
			&signed_3
		)
		.is_err());
		assert!(check_signature(
			&validator_id.public(),
			wrong_candidate_hash,
			session,
			&statement_3,
			&signed_3
		)
		.is_err());
		assert!(check_signature(
			&validator_id.public(),
			candidate_hash,
			wrong_session,
			&statement_3,
			&signed_3
		)
		.is_err());
		assert!(check_signature(
			&validator_id.public(),
			candidate_hash,
			session,
			&wrong_statement_3,
			&signed_3
		)
		.is_err());
		assert!(check_signature(
			&validator_id.public(),
			candidate_hash,
			session,
			&statement_1,
			&signed_3
		)
		.is_err());
		assert!(check_signature(
			&validator_id.public(),
			candidate_hash,
			session,
			&statement_2,
			&signed_3
		)
		.is_err());
		assert!(check_signature(
			&validator_id.public(),
			candidate_hash,
			session,
			&statement_4,
			&signed_3
		)
		.is_err());
		assert!(check_signature(
			&validator_id.public(),
			candidate_hash,
			session,
			&statement_5,
			&signed_3
		)
		.is_err());

		assert!(check_signature(
			&validator_id.public(),
			candidate_hash,
			session,
			&statement_4,
			&signed_4
		)
		.is_ok());
		assert!(check_signature(
			&wrong_validator_id.public(),
			candidate_hash,
			session,
			&statement_4,
			&signed_4
		)
		.is_err());
		assert!(check_signature(
			&validator_id.public(),
			wrong_candidate_hash,
			session,
			&statement_4,
			&signed_4
		)
		.is_err());
		assert!(check_signature(
			&validator_id.public(),
			candidate_hash,
			wrong_session,
			&statement_4,
			&signed_4
		)
		.is_err());
		assert!(check_signature(
			&validator_id.public(),
			candidate_hash,
			session,
			&statement_1,
			&signed_4
		)
		.is_err());
		assert!(check_signature(
			&validator_id.public(),
			candidate_hash,
			session,
			&statement_2,
			&signed_4
		)
		.is_err());
		assert!(check_signature(
			&validator_id.public(),
			candidate_hash,
			session,
			&statement_3,
			&signed_4
		)
		.is_err());
		assert!(check_signature(
			&validator_id.public(),
			candidate_hash,
			session,
			&statement_5,
			&signed_4
		)
		.is_err());

		assert!(check_signature(
			&validator_id.public(),
			candidate_hash,
			session,
			&statement_5,
			&signed_5
		)
		.is_ok());
		assert!(check_signature(
			&wrong_validator_id.public(),
			candidate_hash,
			session,
			&statement_5,
			&signed_5
		)
		.is_err());
		assert!(check_signature(
			&validator_id.public(),
			wrong_candidate_hash,
			session,
			&statement_5,
			&signed_5
		)
		.is_err());
		assert!(check_signature(
			&validator_id.public(),
			candidate_hash,
			wrong_session,
			&statement_5,
			&signed_5
		)
		.is_err());
		assert!(check_signature(
			&validator_id.public(),
			candidate_hash,
			session,
			&statement_1,
			&signed_5
		)
		.is_err());
		assert!(check_signature(
			&validator_id.public(),
			candidate_hash,
			session,
			&statement_2,
			&signed_5
		)
		.is_err());
		assert!(check_signature(
			&validator_id.public(),
			candidate_hash,
			session,
			&statement_3,
			&signed_5
		)
		.is_err());
		assert!(check_signature(
			&validator_id.public(),
			candidate_hash,
			session,
			&statement_4,
			&signed_5
		)
		.is_err());
	}

	#[test]
	fn deduplication_and_sorting_works() {
		new_test_ext(Default::default()).execute_with(|| {
			let v0 = <ValidatorId as CryptoType>::Pair::generate().0;
			let v1 = <ValidatorId as CryptoType>::Pair::generate().0;
			let v2 = <ValidatorId as CryptoType>::Pair::generate().0;
			let v3 = <ValidatorId as CryptoType>::Pair::generate().0;

			run_to_block(3, |b| {
				// a new session at each block
				Some((
					true,
					b,
					vec![
						(&0, v0.public()),
						(&1, v1.public()),
						(&2, v2.public()),
						(&3, v3.public()),
					],
					Some(vec![
						(&0, v0.public()),
						(&1, v1.public()),
						(&2, v2.public()),
						(&3, v3.public()),
					]),
				))
			});

			let candidate_hash_a = CandidateHash(sp_core::H256::repeat_byte(1));
			let candidate_hash_b = CandidateHash(sp_core::H256::repeat_byte(2));
			let candidate_hash_c = CandidateHash(sp_core::H256::repeat_byte(3));

			let create_explicit_statement = |vidx: ValidatorIndex,
			                                 validator: &<ValidatorId as CryptoType>::Pair,
			                                 c_hash: &CandidateHash,
			                                 valid,
			                                 session| {
				let payload =
					ExplicitDisputeStatement { valid, candidate_hash: c_hash.clone(), session }
						.signing_payload();
				let sig = validator.sign(&payload);
				(DisputeStatement::Valid(ValidDisputeStatementKind::Explicit), vidx, sig.clone())
			};

			let explicit_triple_a =
				create_explicit_statement(ValidatorIndex(0), &v0, &candidate_hash_a, true, 1);
			let explicit_triple_a_bad =
				create_explicit_statement(ValidatorIndex(1), &v1, &candidate_hash_a, false, 1);

			let explicit_triple_b =
				create_explicit_statement(ValidatorIndex(0), &v0, &candidate_hash_b, true, 2);
			let explicit_triple_b_bad =
				create_explicit_statement(ValidatorIndex(1), &v1, &candidate_hash_b, false, 2);

			let explicit_triple_c =
				create_explicit_statement(ValidatorIndex(0), &v0, &candidate_hash_c, true, 2);
			let explicit_triple_c_bad =
				create_explicit_statement(ValidatorIndex(1), &v1, &candidate_hash_c, false, 2);

			let mut disputes = vec![
				DisputeStatementSet {
					candidate_hash: candidate_hash_b.clone(),
					session: 2,
					statements: vec![explicit_triple_b.clone(), explicit_triple_b_bad.clone()],
				},
				// same session as above
				DisputeStatementSet {
					candidate_hash: candidate_hash_c.clone(),
					session: 2,
					statements: vec![explicit_triple_c, explicit_triple_c_bad],
				},
				// the duplicate set
				DisputeStatementSet {
					candidate_hash: candidate_hash_b.clone(),
					session: 2,
					statements: vec![explicit_triple_b.clone(), explicit_triple_b_bad.clone()],
				},
				DisputeStatementSet {
					candidate_hash: candidate_hash_a.clone(),
					session: 1,
					statements: vec![explicit_triple_a, explicit_triple_a_bad],
				},
			];

			let disputes_orig = disputes.clone();

			<Pallet<Test> as DisputesHandler<
					<Test as frame_system::Config>::BlockNumber,
				>>::deduplicate_and_sort_dispute_data(&mut disputes).unwrap_err();

<<<<<<< HEAD
			use core::cmp::Ordering;

			assert_eq!(disputes_orig.len(), disputes.len() + 1);

			// assert ordering of local only disputes
			disputes.windows(2).for_each(|window| {
				let a = window[0].clone();
				let b = window[1].clone();
				// we only have local disputes here, so sorting of those adheres to the
				// simplified sorting logic
				let session_cmp = a.session.cmp(&b.session);
				let cmp = if session_cmp == Ordering::Equal {
					b.candidate_hash.cmp(&b.candidate_hash)
				} else {
					session_cmp
				};
				assert_ne!(cmp, Ordering::Greater);
			});
=======
			// assert ordering of local only disputes, and at the same time, and being free of duplicates
			assert_eq!(disputes_orig.len(), disputes.len() + 1);

			let are_these_equal = |a: &DisputeStatementSet, b: &DisputeStatementSet| {
				use core::cmp::Ordering;
				// we only have local disputes here, so sorting of those adheres to the
				// simplified sorting logic
				let cmp =
					a.session.cmp(&b.session).then_with(|| a.candidate_hash.cmp(&b.candidate_hash));
				assert_ne!(cmp, Ordering::Greater);
				cmp == Ordering::Equal
			};

			assert_eq!(false, contains_duplicates_in_sorted_iter(&disputes, are_these_equal));
>>>>>>> 2ccb1f47
		})
	}

	fn apply_filter_all<T: Config, I: IntoIterator<Item = DisputeStatementSet>>(
		sets: I,
	) -> Vec<CheckedDisputeStatementSet> {
		let config = <configuration::Pallet<T>>::config();
		let max_spam_slots = config.dispute_max_spam_slots;
		let post_conclusion_acceptance_period = config.dispute_post_conclusion_acceptance_period;

		let mut acc = Vec::<CheckedDisputeStatementSet>::new();
		for dispute_statement in sets {
			if let Some(checked) =
				<Pallet<T> as DisputesHandler<<T>::BlockNumber>>::filter_dispute_data(
					dispute_statement,
					max_spam_slots,
					post_conclusion_acceptance_period,
					VerifyDisputeSignatures::Yes,
				) {
				acc.push(checked);
			}
		}
		acc
	}

	#[test]
	fn filter_removes_duplicates_within_set() {
		new_test_ext(Default::default()).execute_with(|| {
			let v0 = <ValidatorId as CryptoType>::Pair::generate().0;
			let v1 = <ValidatorId as CryptoType>::Pair::generate().0;

			run_to_block(3, |b| {
				// a new session at each block
				Some((
					true,
					b,
					vec![(&0, v0.public()), (&1, v1.public())],
					Some(vec![(&0, v0.public()), (&1, v1.public())]),
				))
			});

			let candidate_hash = CandidateHash(sp_core::H256::repeat_byte(1));

			let payload = ExplicitDisputeStatement {
				valid: true,
				candidate_hash: candidate_hash.clone(),
				session: 1,
			}
			.signing_payload();

			let payload_against = ExplicitDisputeStatement {
				valid: false,
				candidate_hash: candidate_hash.clone(),
				session: 1,
			}
			.signing_payload();

			let sig_a = v0.sign(&payload);
			let sig_b = v0.sign(&payload);
			let sig_c = v0.sign(&payload);
			let sig_d = v1.sign(&payload_against);

			let statements = DisputeStatementSet {
				candidate_hash: candidate_hash.clone(),
				session: 1,
				statements: vec![
					(
						DisputeStatement::Valid(ValidDisputeStatementKind::Explicit),
						ValidatorIndex(0),
						sig_a.clone(),
					),
					(
						DisputeStatement::Valid(ValidDisputeStatementKind::Explicit),
						ValidatorIndex(0),
						sig_b,
					),
					(
						DisputeStatement::Valid(ValidDisputeStatementKind::Explicit),
						ValidatorIndex(0),
						sig_c,
					),
					(
						DisputeStatement::Invalid(InvalidDisputeStatementKind::Explicit),
						ValidatorIndex(1),
						sig_d.clone(),
					),
				],
			};

			let max_spam_slots = 10;
			let post_conclusion_acceptance_period = 10;
			let statements = <Pallet<Test> as DisputesHandler<
				<Test as frame_system::Config>::BlockNumber,
			>>::filter_dispute_data(
				statements,
				max_spam_slots,
				post_conclusion_acceptance_period,
				VerifyDisputeSignatures::Yes,
			);

			assert_eq!(
				statements,
				Some(CheckedDisputeStatementSet::unchecked_from_unchecked(DisputeStatementSet {
					candidate_hash: candidate_hash.clone(),
					session: 1,
					statements: vec![
						(
							DisputeStatement::Valid(ValidDisputeStatementKind::Explicit),
							ValidatorIndex(0),
							sig_a,
						),
						(
							DisputeStatement::Invalid(InvalidDisputeStatementKind::Explicit),
							ValidatorIndex(1),
							sig_d,
						),
					]
				}))
			);
		})
	}

	#[test]
	fn filter_bad_signatures_correctly_detects_single_sided() {
		new_test_ext(Default::default()).execute_with(|| {
			let v0 = <ValidatorId as CryptoType>::Pair::generate().0;
			let v1 = <ValidatorId as CryptoType>::Pair::generate().0;
			let v2 = <ValidatorId as CryptoType>::Pair::generate().0;
			let v3 = <ValidatorId as CryptoType>::Pair::generate().0;

			run_to_block(3, |b| {
				// a new session at each block
				Some((
					true,
					b,
					vec![
						(&0, v0.public()),
						(&1, v1.public()),
						(&2, v2.public()),
						(&3, v3.public()),
					],
					Some(vec![
						(&0, v0.public()),
						(&1, v1.public()),
						(&2, v2.public()),
						(&3, v3.public()),
					]),
				))
			});

			let candidate_hash_a = CandidateHash(sp_core::H256::repeat_byte(1));

			let payload = |c_hash: &CandidateHash, valid| {
				ExplicitDisputeStatement { valid, candidate_hash: c_hash.clone(), session: 1 }
					.signing_payload()
			};

			let payload_a = payload(&candidate_hash_a, true);
			let payload_a_bad = payload(&candidate_hash_a, false);

			let sig_0 = v0.sign(&payload_a);
			let sig_1 = v1.sign(&payload_a_bad);

			let statements = vec![DisputeStatementSet {
				candidate_hash: candidate_hash_a.clone(),
				session: 1,
				statements: vec![
					(
						DisputeStatement::Valid(ValidDisputeStatementKind::Explicit),
						ValidatorIndex(0),
						sig_0.clone(),
					),
					(
						DisputeStatement::Invalid(InvalidDisputeStatementKind::Explicit),
						ValidatorIndex(2),
						sig_1.clone(),
					),
				],
			}];

			let statements = apply_filter_all::<Test, _>(statements);

			assert!(statements.is_empty());
		})
	}

	#[test]
	fn filter_correctly_accounts_spam_slots() {
		let dispute_max_spam_slots = 2;

		let mock_genesis_config = MockGenesisConfig {
			configuration: crate::configuration::GenesisConfig {
				config: HostConfiguration { dispute_max_spam_slots, ..Default::default() },
				..Default::default()
			},
			..Default::default()
		};

		new_test_ext(mock_genesis_config).execute_with(|| {
			// We need 7 validators for the byzantine threshold to be 2
			let v0 = <ValidatorId as CryptoType>::Pair::generate().0;
			let v1 = <ValidatorId as CryptoType>::Pair::generate().0;
			let v2 = <ValidatorId as CryptoType>::Pair::generate().0;
			let v3 = <ValidatorId as CryptoType>::Pair::generate().0;
			let v4 = <ValidatorId as CryptoType>::Pair::generate().0;
			let v5 = <ValidatorId as CryptoType>::Pair::generate().0;
			let v6 = <ValidatorId as CryptoType>::Pair::generate().0;

			run_to_block(3, |b| {
				// a new session at each block
				Some((
					true,
					b,
					vec![
						(&0, v0.public()),
						(&1, v1.public()),
						(&2, v2.public()),
						(&3, v3.public()),
						(&4, v4.public()),
						(&5, v5.public()),
						(&6, v6.public()),
					],
					Some(vec![
						(&0, v0.public()),
						(&1, v1.public()),
						(&2, v2.public()),
						(&3, v3.public()),
						(&4, v4.public()),
						(&5, v5.public()),
						(&6, v6.public()),
					]),
				))
			});

			let candidate_hash_a = CandidateHash(sp_core::H256::repeat_byte(1));
			let candidate_hash_b = CandidateHash(sp_core::H256::repeat_byte(2));
			let candidate_hash_c = CandidateHash(sp_core::H256::repeat_byte(3));

			let payload = |c_hash: &CandidateHash, valid| {
				ExplicitDisputeStatement { valid, candidate_hash: c_hash.clone(), session: 1 }
					.signing_payload()
			};

			let payload_a = payload(&candidate_hash_a, true);
			let payload_b = payload(&candidate_hash_b, true);
			let payload_c = payload(&candidate_hash_c, true);

			let payload_a_bad = payload(&candidate_hash_a, false);
			let payload_b_bad = payload(&candidate_hash_b, false);
			let payload_c_bad = payload(&candidate_hash_c, false);

			let sig_0a = v0.sign(&payload_a);
			let sig_0b = v0.sign(&payload_b);
			let sig_0c = v0.sign(&payload_c);

			let sig_1b = v1.sign(&payload_b);

			let sig_2a = v2.sign(&payload_a_bad);
			let sig_2b = v2.sign(&payload_b_bad);
			let sig_2c = v2.sign(&payload_c_bad);

			let statements = vec![
				// validators 0 and 2 get 1 spam slot from this.
				DisputeStatementSet {
					candidate_hash: candidate_hash_a.clone(),
					session: 1,
					statements: vec![
						(
							DisputeStatement::Valid(ValidDisputeStatementKind::Explicit),
							ValidatorIndex(0),
							sig_0a.clone(),
						),
						(
							DisputeStatement::Invalid(InvalidDisputeStatementKind::Explicit),
							ValidatorIndex(6),
							sig_2a.clone(),
						),
					],
				},
				// Validators 0, 2, and 3 get no spam slots for this
				DisputeStatementSet {
					candidate_hash: candidate_hash_b.clone(),
					session: 1,
					statements: vec![
						(
							DisputeStatement::Valid(ValidDisputeStatementKind::Explicit),
							ValidatorIndex(0),
							sig_0b.clone(),
						),
						(
							DisputeStatement::Valid(ValidDisputeStatementKind::Explicit),
							ValidatorIndex(3),
							sig_1b.clone(),
						),
						(
							DisputeStatement::Invalid(InvalidDisputeStatementKind::Explicit),
							ValidatorIndex(6),
							sig_2b.clone(),
						),
					],
				},
				// Validators 0 and 2 get an extra spam slot for this.
				DisputeStatementSet {
					candidate_hash: candidate_hash_c.clone(),
					session: 1,
					statements: vec![
						(
							DisputeStatement::Valid(ValidDisputeStatementKind::Explicit),
							ValidatorIndex(0),
							sig_0c.clone(),
						),
						(
							DisputeStatement::Invalid(InvalidDisputeStatementKind::Explicit),
							ValidatorIndex(6),
							sig_2c.clone(),
						),
					],
				},
			];

			let old_statements = statements
				.clone()
				.into_iter()
				.map(CheckedDisputeStatementSet::unchecked_from_unchecked)
				.collect::<Vec<_>>();
			let statements = apply_filter_all::<Test, _>(statements);

			assert_eq!(statements, old_statements);
		})
	}

	#[test]
	fn filter_removes_session_out_of_bounds() {
		new_test_ext(Default::default()).execute_with(|| {
			let v0 = <ValidatorId as CryptoType>::Pair::generate().0;

			run_to_block(3, |b| {
				// a new session at each block
				Some((true, b, vec![(&0, v0.public())], Some(vec![(&0, v0.public())])))
			});

			let candidate_hash = CandidateHash(sp_core::H256::repeat_byte(1));

			let payload = ExplicitDisputeStatement {
				valid: true,
				candidate_hash: candidate_hash.clone(),
				session: 1,
			}
			.signing_payload();

			let sig_a = v0.sign(&payload);

			let statements = vec![DisputeStatementSet {
				candidate_hash: candidate_hash.clone(),
				session: 100,
				statements: vec![(
					DisputeStatement::Valid(ValidDisputeStatementKind::Explicit),
					ValidatorIndex(0),
					sig_a,
				)],
			}];

			let statements = apply_filter_all::<Test, _>(statements);

			assert!(statements.is_empty());
		})
	}

	#[test]
	fn filter_removes_concluded_ancient() {
		let dispute_post_conclusion_acceptance_period = 2;

		let mock_genesis_config = MockGenesisConfig {
			configuration: crate::configuration::GenesisConfig {
				config: HostConfiguration {
					dispute_post_conclusion_acceptance_period,
					..Default::default()
				},
				..Default::default()
			},
			..Default::default()
		};

		new_test_ext(mock_genesis_config).execute_with(|| {
			let v0 = <ValidatorId as CryptoType>::Pair::generate().0;

			run_to_block(3, |b| {
				// a new session at each block
				Some((true, b, vec![(&0, v0.public())], Some(vec![(&0, v0.public())])))
			});

			let candidate_hash_a = CandidateHash(sp_core::H256::repeat_byte(1));
			let candidate_hash_b = CandidateHash(sp_core::H256::repeat_byte(2));

			<Disputes<Test>>::insert(
				&1,
				&candidate_hash_a,
				DisputeState {
					validators_for: bitvec![BitOrderLsb0, u8; 0; 4],
					validators_against: bitvec![BitOrderLsb0, u8; 1; 4],
					start: 0,
					concluded_at: Some(0),
				},
			);

			<Disputes<Test>>::insert(
				&1,
				&candidate_hash_b,
				DisputeState {
					validators_for: bitvec![BitOrderLsb0, u8; 0; 4],
					validators_against: bitvec![BitOrderLsb0, u8; 1; 4],
					start: 0,
					concluded_at: Some(1),
				},
			);

			let payload_a = ExplicitDisputeStatement {
				valid: true,
				candidate_hash: candidate_hash_a.clone(),
				session: 1,
			}
			.signing_payload();

			let payload_b = ExplicitDisputeStatement {
				valid: true,
				candidate_hash: candidate_hash_b.clone(),
				session: 1,
			}
			.signing_payload();

			let sig_a = v0.sign(&payload_a);
			let sig_b = v0.sign(&payload_b);

			let statements = vec![
				DisputeStatementSet {
					candidate_hash: candidate_hash_a.clone(),
					session: 1,
					statements: vec![(
						DisputeStatement::Valid(ValidDisputeStatementKind::Explicit),
						ValidatorIndex(0),
						sig_a,
					)],
				},
				DisputeStatementSet {
					candidate_hash: candidate_hash_b.clone(),
					session: 1,
					statements: vec![(
						DisputeStatement::Valid(ValidDisputeStatementKind::Explicit),
						ValidatorIndex(0),
						sig_b.clone(),
					)],
				},
			];

			let statements = apply_filter_all::<Test, _>(statements);

			assert_eq!(
				statements,
				vec![CheckedDisputeStatementSet::unchecked_from_unchecked(DisputeStatementSet {
					candidate_hash: candidate_hash_b.clone(),
					session: 1,
					statements: vec![(
						DisputeStatement::Valid(ValidDisputeStatementKind::Explicit),
						ValidatorIndex(0),
						sig_b,
					),]
				})]
			);
		})
	}

	#[test]
	fn filter_removes_duplicate_statements_sets() {
		new_test_ext(Default::default()).execute_with(|| {
			let v0 = <ValidatorId as CryptoType>::Pair::generate().0;
			let v1 = <ValidatorId as CryptoType>::Pair::generate().0;

			run_to_block(3, |b| {
				// a new session at each block
				Some((
					true,
					b,
					vec![(&0, v0.public()), (&1, v1.public())],
					Some(vec![(&0, v0.public()), (&1, v1.public())]),
				))
			});

			let candidate_hash_a = CandidateHash(sp_core::H256::repeat_byte(1));

			let payload = ExplicitDisputeStatement {
				valid: true,
				candidate_hash: candidate_hash_a.clone(),
				session: 1,
			}
			.signing_payload();

			let payload_against = ExplicitDisputeStatement {
				valid: false,
				candidate_hash: candidate_hash_a.clone(),
				session: 1,
			}
			.signing_payload();

			let sig_a = v0.sign(&payload);
			let sig_a_against = v1.sign(&payload_against);

			let statements = vec![
				(
					DisputeStatement::Valid(ValidDisputeStatementKind::Explicit),
					ValidatorIndex(0),
					sig_a.clone(),
				),
				(
					DisputeStatement::Invalid(InvalidDisputeStatementKind::Explicit),
					ValidatorIndex(1),
					sig_a_against.clone(),
				),
			];

			let mut sets = vec![
				DisputeStatementSet {
					candidate_hash: candidate_hash_a.clone(),
					session: 1,
					statements: statements.clone(),
				},
				DisputeStatementSet {
					candidate_hash: candidate_hash_a.clone(),
					session: 1,
					statements: statements.clone(),
				},
			];

			// `Err(())` indicates presence of duplicates
			assert!(<Pallet::<Test> as DisputesHandler<
				<Test as frame_system::Config>::BlockNumber,
<<<<<<< HEAD
			>>::deduplicate_and_sort_dispute_data(&mut statements)
=======
			>>::deduplicate_and_sort_dispute_data(&mut sets)
>>>>>>> 2ccb1f47
			.is_err());

			assert_eq!(
				sets,
				vec![DisputeStatementSet {
					candidate_hash: candidate_hash_a.clone(),
					session: 1,
					statements,
				}]
			);
		})
	}

	#[test]
	fn assure_no_duplicate_statements_sets_are_fine() {
		new_test_ext(Default::default()).execute_with(|| {
			let v0 = <ValidatorId as CryptoType>::Pair::generate().0;
			let v1 = <ValidatorId as CryptoType>::Pair::generate().0;

			run_to_block(3, |b| {
				// a new session at each block
				Some((
					true,
					b,
					vec![(&0, v0.public()), (&1, v1.public())],
					Some(vec![(&0, v0.public()), (&1, v1.public())]),
				))
			});

			let candidate_hash_a = CandidateHash(sp_core::H256::repeat_byte(1));

			let payload = ExplicitDisputeStatement {
				valid: true,
				candidate_hash: candidate_hash_a.clone(),
				session: 1,
			}
			.signing_payload();

			let payload_against = ExplicitDisputeStatement {
				valid: false,
				candidate_hash: candidate_hash_a.clone(),
				session: 1,
			}
			.signing_payload();

			let sig_a = v0.sign(&payload);
			let sig_a_against = v1.sign(&payload_against);

			let statements = vec![
				(
					DisputeStatement::Valid(ValidDisputeStatementKind::Explicit),
					ValidatorIndex(0),
					sig_a.clone(),
				),
				(
					DisputeStatement::Invalid(InvalidDisputeStatementKind::Explicit),
					ValidatorIndex(1),
					sig_a_against.clone(),
				),
			];

			let sets = vec![
				DisputeStatementSet {
					candidate_hash: candidate_hash_a.clone(),
					session: 1,
					statements: statements.clone(),
				},
				DisputeStatementSet {
					candidate_hash: candidate_hash_a.clone(),
					session: 2,
					statements: statements.clone(),
				},
			];

			// `Err(())` indicates presence of duplicates
			assert!(<Pallet::<Test> as DisputesHandler<
				<Test as frame_system::Config>::BlockNumber,
			>>::assure_deduplicated_and_sorted(&sets)
			.is_ok());
		})
	}

	#[test]
	fn assure_detects_duplicate_statements_sets() {
		new_test_ext(Default::default()).execute_with(|| {
			let v0 = <ValidatorId as CryptoType>::Pair::generate().0;
			let v1 = <ValidatorId as CryptoType>::Pair::generate().0;

			run_to_block(3, |b| {
				// a new session at each block
				Some((
					true,
					b,
					vec![(&0, v0.public()), (&1, v1.public())],
					Some(vec![(&0, v0.public()), (&1, v1.public())]),
				))
			});

			let candidate_hash_a = CandidateHash(sp_core::H256::repeat_byte(1));

			let payload = ExplicitDisputeStatement {
				valid: true,
				candidate_hash: candidate_hash_a.clone(),
				session: 1,
			}
			.signing_payload();

			let payload_against = ExplicitDisputeStatement {
				valid: false,
				candidate_hash: candidate_hash_a.clone(),
				session: 1,
			}
			.signing_payload();

			let sig_a = v0.sign(&payload);
			let sig_a_against = v1.sign(&payload_against);

			let statements = vec![
				(
					DisputeStatement::Valid(ValidDisputeStatementKind::Explicit),
					ValidatorIndex(0),
					sig_a.clone(),
				),
				(
					DisputeStatement::Invalid(InvalidDisputeStatementKind::Explicit),
					ValidatorIndex(1),
					sig_a_against.clone(),
				),
			];

			let sets = vec![
				DisputeStatementSet {
					candidate_hash: candidate_hash_a.clone(),
					session: 1,
					statements: statements.clone(),
				},
				DisputeStatementSet {
					candidate_hash: candidate_hash_a.clone(),
					session: 1,
					statements: statements.clone(),
				},
			];

			// `Err(())` indicates presence of duplicates
			assert!(<Pallet::<Test> as DisputesHandler<
				<Test as frame_system::Config>::BlockNumber,
			>>::assure_deduplicated_and_sorted(&sets)
			.is_err());
		})
	}

	#[test]
	fn filter_ignores_single_sided() {
		new_test_ext(Default::default()).execute_with(|| {
			let v0 = <ValidatorId as CryptoType>::Pair::generate().0;

			run_to_block(3, |b| {
				// a new session at each block
				Some((true, b, vec![(&0, v0.public())], Some(vec![(&0, v0.public())])))
			});

			let candidate_hash_a = CandidateHash(sp_core::H256::repeat_byte(1));

			let payload = ExplicitDisputeStatement {
				valid: true,
				candidate_hash: candidate_hash_a.clone(),
				session: 1,
			}
			.signing_payload();

			let sig_a = v0.sign(&payload);

			let statements = vec![DisputeStatementSet {
				candidate_hash: candidate_hash_a.clone(),
				session: 1,
				statements: vec![(
					DisputeStatement::Valid(ValidDisputeStatementKind::Explicit),
					ValidatorIndex(0),
					sig_a.clone(),
				)],
			}];

			let statements = apply_filter_all::<Test, _>(statements);

			assert!(statements.is_empty());
		})
	}

	#[test]
	fn import_ignores_single_sided() {
		new_test_ext(Default::default()).execute_with(|| {
			let v0 = <ValidatorId as CryptoType>::Pair::generate().0;

			run_to_block(3, |b| {
				// a new session at each block
				Some((true, b, vec![(&0, v0.public())], Some(vec![(&0, v0.public())])))
			});

			let candidate_hash_a = CandidateHash(sp_core::H256::repeat_byte(1));

			let payload = ExplicitDisputeStatement {
				valid: true,
				candidate_hash: candidate_hash_a.clone(),
				session: 1,
			}
			.signing_payload();

			let sig_a = v0.sign(&payload);

			let statements = vec![DisputeStatementSet {
				candidate_hash: candidate_hash_a.clone(),
				session: 1,
				statements: vec![(
					DisputeStatement::Valid(ValidDisputeStatementKind::Explicit),
					ValidatorIndex(0),
					sig_a.clone(),
				)],
			}];

			let statements = apply_filter_all::<Test, _>(statements);
			assert!(statements.is_empty());
		})
	}
}<|MERGE_RESOLUTION|>--- conflicted
+++ resolved
@@ -130,12 +130,8 @@
 		(None, Some(_)) => Ordering::Greater,
 		(Some(_), None) => Ordering::Less,
 		// For local disputes, prioritize those that occur at an earlier height.
-<<<<<<< HEAD
-		(Some(a_height), Some(b_height)) => a_height.cmp(&b_height),
-=======
 		(Some(a_height), Some(b_height)) =>
 			a_height.cmp(&b_height).then_with(|| a.candidate_hash.cmp(&b.candidate_hash)),
->>>>>>> 2ccb1f47
 		// Prioritize earlier remote disputes using session as rough proxy.
 		(None, None) => {
 			let session_ord = a.session.cmp(&b.session);
@@ -151,8 +147,6 @@
 
 use super::paras_inherent::IsSortedBy;
 
-<<<<<<< HEAD
-=======
 /// Returns `true` if duplicate items were found, otherwise `false`.
 ///
 /// `check_equal(a: &T, b: &T)` _must_ return `true`, iff `a` and `b` are equal, otherwise `false.
@@ -181,7 +175,6 @@
 	return false
 }
 
->>>>>>> 2ccb1f47
 /// Hook into disputes handling.
 ///
 /// Allows decoupling parachains handling from disputes so that it can
@@ -199,14 +192,10 @@
 		) {
 			return Err(())
 		}
-<<<<<<< HEAD
-		if statement_sets.as_slice().windows(2).any(|sub| sub.get(0) == sub.get(1)) {
-=======
 		// Sorted, so according to session and candidate hash, this will detect duplicates.
 		if contains_duplicates_in_sorted_iter(statement_sets, |previous, current| {
 			current.session == previous.session && current.candidate_hash == previous.candidate_hash
 		}) {
->>>>>>> 2ccb1f47
 			return Err(())
 		}
 		Ok(())
@@ -3019,26 +3008,6 @@
 					<Test as frame_system::Config>::BlockNumber,
 				>>::deduplicate_and_sort_dispute_data(&mut disputes).unwrap_err();
 
-<<<<<<< HEAD
-			use core::cmp::Ordering;
-
-			assert_eq!(disputes_orig.len(), disputes.len() + 1);
-
-			// assert ordering of local only disputes
-			disputes.windows(2).for_each(|window| {
-				let a = window[0].clone();
-				let b = window[1].clone();
-				// we only have local disputes here, so sorting of those adheres to the
-				// simplified sorting logic
-				let session_cmp = a.session.cmp(&b.session);
-				let cmp = if session_cmp == Ordering::Equal {
-					b.candidate_hash.cmp(&b.candidate_hash)
-				} else {
-					session_cmp
-				};
-				assert_ne!(cmp, Ordering::Greater);
-			});
-=======
 			// assert ordering of local only disputes, and at the same time, and being free of duplicates
 			assert_eq!(disputes_orig.len(), disputes.len() + 1);
 
@@ -3053,7 +3022,6 @@
 			};
 
 			assert_eq!(false, contains_duplicates_in_sorted_iter(&disputes, are_these_equal));
->>>>>>> 2ccb1f47
 		})
 	}
 
@@ -3589,11 +3557,7 @@
 			// `Err(())` indicates presence of duplicates
 			assert!(<Pallet::<Test> as DisputesHandler<
 				<Test as frame_system::Config>::BlockNumber,
-<<<<<<< HEAD
-			>>::deduplicate_and_sort_dispute_data(&mut statements)
-=======
 			>>::deduplicate_and_sort_dispute_data(&mut sets)
->>>>>>> 2ccb1f47
 			.is_err());
 
 			assert_eq!(
