// Copyright 2020 Parity Technologies (UK) Ltd.
// This file is part of Polkadot.

// Polkadot is free software: you can redistribute it and/or modify
// it under the terms of the GNU General Public License as published by
// the Free Software Foundation, either version 3 of the License, or
// (at your option) any later version.

// Polkadot is distributed in the hope that it will be useful,
// but WITHOUT ANY WARRANTY; without even the implied warranty of
// MERCHANTABILITY or FITNESS FOR A PARTICULAR PURPOSE.  See the
// GNU General Public License for more details.

// You should have received a copy of the GNU General Public License
// along with Polkadot.  If not, see <http://www.gnu.org/licenses/>.

//! Provides glue code over the scheduler and inclusion modules, and accepting
//! one inherent per block that can include new para candidates and bitfields.
//!
//! Unlike other modules in this crate, it does not need to be initialized by the initializer,
//! as it has no initialization logic and its finalization logic depends only on the details of
//! this module.

use crate::{
	configuration,
	disputes::{DisputesHandler, VerifyDisputeSignatures},
	inclusion,
	inclusion::{CandidateCheckContext, FullCheck},
	initializer,
	metrics::METRICS,
	paras,
	scheduler::{self, CoreAssignment, FreedReason},
	shared, ump, ParaId,
};
use bitvec::prelude::BitVec;
use frame_support::{
	inherent::{InherentData, InherentIdentifier, MakeFatalError, ProvideInherent},
	pallet_prelude::*,
	traits::Randomness,
};
use frame_system::pallet_prelude::*;
use pallet_babe::{self, CurrentBlockRandomness};
use primitives::v1::{
	BackedCandidate, CandidateHash, CandidateReceipt, CheckedDisputeStatementSet,
	CheckedMultiDisputeStatementSet, CoreIndex, DisputeStatementSet,
	InherentData as ParachainsInherentData, MultiDisputeStatementSet, ScrapedOnChainVotes,
	SessionIndex, SigningContext, UncheckedSignedAvailabilityBitfield,
	UncheckedSignedAvailabilityBitfields, ValidatorId, ValidatorIndex, ValidityAttestation,
	PARACHAINS_INHERENT_IDENTIFIER,
};
use rand::{seq::SliceRandom, SeedableRng};

use scale_info::TypeInfo;
use sp_runtime::traits::{AtLeast32BitUnsigned, Header as HeaderT, One};
use sp_std::{
	cmp::Ordering,
	collections::{btree_map::BTreeMap, btree_set::BTreeSet, vec_deque::VecDeque},
	prelude::*,
	vec::Vec,
};

mod misc;
mod weights;

pub use self::{
	misc::{IndexedRetain, IsSortedBy},
	weights::{
		backed_candidate_weight, backed_candidates_weight, dispute_statement_set_weight,
		multi_dispute_statement_sets_weight, paras_inherent_total_weight, signed_bitfields_weight,
		TestWeightInfo, WeightInfo,
	},
};

#[cfg(feature = "runtime-benchmarks")]
mod benchmarking;

#[cfg(test)]
mod tests;

const LOG_TARGET: &str = "runtime::inclusion-inherent";

/// A bitfield concerning concluded disputes for candidates
/// associated to the core index equivalent to the bit position.
#[derive(Default, PartialEq, Eq, Clone, Encode, Decode, RuntimeDebug, TypeInfo)]
pub(crate) struct DisputedBitfield(pub(crate) BitVec<bitvec::order::Lsb0, u8>);

impl From<BitVec<bitvec::order::Lsb0, u8>> for DisputedBitfield {
	fn from(inner: BitVec<bitvec::order::Lsb0, u8>) -> Self {
		Self(inner)
	}
}

#[cfg(test)]
impl DisputedBitfield {
	/// Create a new bitfield, where each bit is set to `false`.
	pub fn zeros(n: usize) -> Self {
		Self::from(BitVec::<bitvec::order::Lsb0, u8>::repeat(false, n))
	}
}

/// The maximum amount of relay-parent lookback.
// TODO [now]: put this in the configuration module or file an issue to discuss
// doing that. It's probably OK as a constant for now.
pub const ALLOWED_RELAY_PARENT_LOOKBACK: usize = 4;

/// Information about past relay-parents.
#[derive(Encode, Decode, Default, TypeInfo)]
pub struct AllowedRelayParentsTracker<Hash, BlockNumber> {
	// The past relay parents, paired with state roots, that are viable to build upon.
	//
	// They are in ascending chronologic order, so the newest relay parents are at
	// the back of the deque.
	//
	// (relay_parent, state_root)
	buffer: VecDeque<(Hash, Hash)>,

	// The number of the most recent relay-parent, if any.
	// If the buffer is empty, this value has no meaning and may
	// be nonsensical.
	latest_number: BlockNumber,
}

impl<Hash: PartialEq + Copy, BlockNumber: AtLeast32BitUnsigned + Copy>
	AllowedRelayParentsTracker<Hash, BlockNumber>
{
	/// Add a new relay-parent to the allowed relay parents, along with info about the header.
	/// Provide a maximum length for the buffer, which will cause old relay-parents to be pruned.
	pub(crate) fn update(
		&mut self,
		relay_parent: Hash,
		state_root: Hash,
		number: BlockNumber,
		max_len: usize,
	) {
		self.buffer.push_back((relay_parent, state_root));
		self.latest_number = number;
		while self.buffer.len() > max_len {
			let _ = self.buffer.pop_front();
		}

		// if max_len == 0, then latest_number is nonsensical. Otherwise, it's fine.

		// We don't disallow relay-parents from previous sessions. But we do
		// require that blocks be backed by the _current_ assignees of any parachain.
		// Off-chain, this implies that some degree of 're-backing' is expected, where
		// a new group of validators assigned to a parachain picks up candidates that were
		// backed by a previous group, possibly from the previous session.
	}

	/// Attempt to acquire the state root and block number to be used when building
	/// upon the given relay-parent.
	///
	/// This only succeeds if the relay-parent is one of the allowed relay-parents.
	/// If a previous relay-parent number is passed, then this only passes if the new relay-parent is
	/// more recent than the previous.
	pub(crate) fn acquire_info(
		&self,
		relay_parent: Hash,
		prev: Option<BlockNumber>,
	) -> Option<(Hash, BlockNumber)> {
		let pos = self.buffer.iter().position(|(rp, _)| rp == &relay_parent)?;

		if let Some(prev) = prev {
			if prev >= self.latest_number {
				return None
			}
		}

		let age = (self.buffer.len() - 1) - pos;
		let number = self.latest_number.clone() - BlockNumber::from(age as u32);

		Some((self.buffer[pos].1, number))
	}
}

pub use pallet::*;

#[frame_support::pallet]
pub mod pallet {
	use super::*;

	#[pallet::pallet]
	#[pallet::generate_store(pub(super) trait Store)]
	#[pallet::without_storage_info]
	pub struct Pallet<T>(_);

	#[pallet::config]
	#[pallet::disable_frame_system_supertrait_check]
	pub trait Config:
		inclusion::Config + scheduler::Config + initializer::Config + pallet_babe::Config
	{
		/// Weight information for extrinsics in this pallet.
		type WeightInfo: WeightInfo;
	}

	#[pallet::error]
	pub enum Error<T> {
		/// Inclusion inherent called more than once per block.
		TooManyInclusionInherents,
		/// The hash of the submitted parent header doesn't correspond to the saved block hash of
		/// the parent.
		InvalidParentHeader,
		/// Disputed candidate that was concluded invalid.
		CandidateConcludedInvalid,
		/// The data given to the inherent will result in an overweight block.
		InherentOverweight,
		/// The ordering of dispute statements was invalid.
		DisputeStatementsUnsortedOrDuplicates,
		/// A dispute statement was invalid.
		DisputeInvalid,
	}

	/// Whether the paras inherent was included within this block.
	///
	/// The `Option<()>` is effectively a `bool`, but it never hits storage in the `None` variant
	/// due to the guarantees of FRAME's storage APIs.
	///
	/// If this is `None` at the end of the block, we panic and render the block invalid.
	#[pallet::storage]
	pub(crate) type Included<T> = StorageValue<_, ()>;

	/// Scraped on chain data for extracting resolved disputes as well as backing votes.
	#[pallet::storage]
	#[pallet::getter(fn on_chain_votes)]
	pub(crate) type OnChainVotes<T: Config> = StorageValue<_, ScrapedOnChainVotes<T::Hash>>;

<<<<<<< HEAD
	/// All allowed relay-parents.
	#[pallet::storage]
	pub(crate) type AllowedRelayParents<T: Config> =
		StorageValue<_, AllowedRelayParentsTracker<T::Hash, T::BlockNumber>, ValueQuery>;
=======
	/// Update the disputes statements set part of the on-chain votes.
	pub(crate) fn set_scrapable_on_chain_disputes<T: Config>(
		session: SessionIndex,
		checked_disputes: CheckedMultiDisputeStatementSet,
	) {
		crate::paras_inherent::OnChainVotes::<T>::mutate(move |value| {
			let disputes =
				checked_disputes.into_iter().map(DisputeStatementSet::from).collect::<Vec<_>>();
			if let Some(ref mut value) = value {
				value.disputes = disputes;
			} else {
				*value = Some(ScrapedOnChainVotes::<T::Hash> {
					backing_validators_per_candidate: Vec::new(),
					disputes,
					session,
				});
			}
		})
	}

	/// Update the backing votes including part of the on-chain votes.
	pub(crate) fn set_scrapable_on_chain_backings<T: Config>(
		session: SessionIndex,
		backing_validators_per_candidate: Vec<(
			CandidateReceipt<T::Hash>,
			Vec<(ValidatorIndex, ValidityAttestation)>,
		)>,
	) {
		crate::paras_inherent::OnChainVotes::<T>::mutate(move |value| {
			if let Some(ref mut value) = value {
				value.backing_validators_per_candidate.clear();
				value.backing_validators_per_candidate.extend(backing_validators_per_candidate);
			} else {
				*value = Some(ScrapedOnChainVotes::<T::Hash> {
					backing_validators_per_candidate,
					disputes: MultiDisputeStatementSet::default(),
					session,
				});
			}
		})
	}
>>>>>>> 02508b4a

	#[pallet::hooks]
	impl<T: Config> Hooks<BlockNumberFor<T>> for Pallet<T> {
		fn on_initialize(_: T::BlockNumber) -> Weight {
			T::DbWeight::get().reads_writes(1, 1) // in `on_finalize`.
		}

		fn on_finalize(_: T::BlockNumber) {
			if Included::<T>::take().is_none() {
				panic!("Bitfields and heads must be included every block");
			}
		}
	}

	#[pallet::inherent]
	impl<T: Config> ProvideInherent for Pallet<T> {
		type Call = Call<T>;
		type Error = MakeFatalError<()>;
		const INHERENT_IDENTIFIER: InherentIdentifier = PARACHAINS_INHERENT_IDENTIFIER;

		fn create_inherent(data: &InherentData) -> Option<Self::Call> {
			let inherent_data = Self::create_inherent_inner(data)?;
			// Sanity check: session changes can invalidate an inherent,
			// and we _really_ don't want that to happen.
			// See <https://github.com/paritytech/polkadot/issues/1327>

			// Calling `Self::enter` here is a safe-guard, to avoid any discrepancy between on-chain checks
			// (`enter`) and the off-chain checks by the block author (this function). Once we are confident
			// in all the logic in this module this check should be removed to optimize performance.

			let inherent_data = match Self::enter_inner(inherent_data.clone(), FullCheck::Skip) {
				Ok(_) => inherent_data,
				Err(err) => {
					log::error!(
						target: LOG_TARGET,
						"dropping paras inherent data because they produced \
							an invalid paras inherent: {:?}",
						err.error,
					);

					ParachainsInherentData {
						bitfields: Vec::new(),
						backed_candidates: Vec::new(),
						disputes: Vec::new(),
						parent_header: inherent_data.parent_header,
					}
				},
			};

			Some(Call::enter { data: inherent_data })
		}

		fn is_inherent(call: &Self::Call) -> bool {
			matches!(call, Call::enter { .. })
		}
	}

	/// Collect all freed cores based on storage data. (i.e. append cores freed from timeouts to
	/// the given `freed_concluded`).
	///
	/// The parameter `freed_concluded` contains all core indicies that became
	/// free due to candidate that became available.
	pub(crate) fn collect_all_freed_cores<T, I>(
		freed_concluded: I,
	) -> BTreeMap<CoreIndex, FreedReason>
	where
		I: core::iter::IntoIterator<Item = (CoreIndex, CandidateHash)>,
		T: Config,
	{
		// Handle timeouts for any availability core work.
		let availability_pred = <scheduler::Pallet<T>>::availability_timeout_predicate();
		let freed_timeout = if let Some(pred) = availability_pred {
			<inclusion::Pallet<T>>::collect_pending(pred)
		} else {
			Vec::new()
		};

		// Schedule paras again, given freed cores, and reasons for freeing.
		let freed = freed_concluded
			.into_iter()
			.map(|(c, _hash)| (c, FreedReason::Concluded))
			.chain(freed_timeout.into_iter().map(|c| (c, FreedReason::TimedOut)))
			.collect::<BTreeMap<CoreIndex, FreedReason>>();
		freed
	}

	#[pallet::call]
	impl<T: Config> Pallet<T> {
		/// Enter the paras inherent. This will process bitfields and backed candidates.
		#[pallet::weight((
			paras_inherent_total_weight::<T>(
				data.backed_candidates.as_slice(),
				data.bitfields.as_slice(),
				data.disputes.as_slice(),
			),
			DispatchClass::Mandatory,
		))]
		pub fn enter(
			origin: OriginFor<T>,
			data: ParachainsInherentData<T::Header>,
		) -> DispatchResultWithPostInfo {
			ensure_none(origin)?;

			ensure!(!Included::<T>::exists(), Error::<T>::TooManyInclusionInherents);
			Included::<T>::set(Some(()));

			Self::enter_inner(data, FullCheck::Yes)
		}
	}
}

impl<T: Config> Pallet<T> {
	pub(crate) fn enter_inner(
		data: ParachainsInherentData<T::Header>,
		full_check: FullCheck,
	) -> DispatchResultWithPostInfo {
		let ParachainsInherentData {
			bitfields: mut signed_bitfields,
			mut backed_candidates,
			parent_header,
			mut disputes,
		} = data;
		#[cfg(feature = "runtime-metrics")]
		sp_io::init_tracing();

		log::debug!(
			target: LOG_TARGET,
			"[enter_inner] parent_header={:?} bitfields.len(): {}, backed_candidates.len(): {}, disputes.len(): {}",
			parent_header.hash(),
			signed_bitfields.len(),
			backed_candidates.len(),
			disputes.len()
		);

		// Check that the submitted parent header indeed corresponds to the previous block hash.
		let parent_hash = <frame_system::Pallet<T>>::parent_hash();
		ensure!(
			parent_header.hash().as_ref() == parent_hash.as_ref(),
			Error::<T>::InvalidParentHeader,
		);

		let now = <frame_system::Pallet<T>>::block_number();

<<<<<<< HEAD
		// Before anything else, update the allowed relay-parents.
		{
			let parent_number = now - One::one();
			let parent_storage_root = parent_header.state_root().clone();

			AllowedRelayParents::<T>::mutate(|tracker| {
				tracker.update(
					parent_hash,
					parent_storage_root,
					parent_number,
					ALLOWED_RELAY_PARENT_LOOKBACK,
				);
			});
		}
		let allowed_relay_parents = AllowedRelayParents::<T>::get();

		let mut candidate_weight = backed_candidates_weight::<T>(&backed_candidates);
=======
		let mut candidates_weight = backed_candidates_weight::<T>(&backed_candidates);
>>>>>>> 02508b4a
		let mut bitfields_weight = signed_bitfields_weight::<T>(signed_bitfields.len());
		let disputes_weight = multi_dispute_statement_sets_weight::<T, _, _>(&disputes);

		let current_session = <shared::Pallet<T>>::session_index();

		let max_block_weight = <T as frame_system::Config>::BlockWeights::get().max_block;

		METRICS.on_before_filter(candidates_weight + bitfields_weight + disputes_weight);

		T::DisputesHandler::assure_deduplicated_and_sorted(&mut disputes)
			.map_err(|_e| Error::<T>::DisputeStatementsUnsortedOrDuplicates)?;

		let (checked_disputes, total_consumed_weight) = {
			// Obtain config params..
			let config = <configuration::Pallet<T>>::config();
			let max_spam_slots = config.dispute_max_spam_slots;
			let post_conclusion_acceptance_period =
				config.dispute_post_conclusion_acceptance_period;

			let verify_dispute_sigs = if let FullCheck::Yes = full_check {
				VerifyDisputeSignatures::Yes
			} else {
				VerifyDisputeSignatures::Skip
			};

			// .. and prepare a helper closure.
			let dispute_set_validity_check = move |set| {
				T::DisputesHandler::filter_dispute_data(
					set,
					max_spam_slots,
					post_conclusion_acceptance_period,
					verify_dispute_sigs,
				)
			};

			// In case of an overweight block, consume up to the entire block weight
			// in disputes, since we will never process anything else, but invalidate
			// the block. It's still reasonable to protect against a massive amount of disputes.
			if candidates_weight
				.saturating_add(bitfields_weight)
				.saturating_add(disputes_weight) >
				max_block_weight
			{
				log::warn!("Overweight para inherent data reached the runtime {:?}", parent_hash);
				backed_candidates.clear();
				candidates_weight = 0;
				signed_bitfields.clear();
				bitfields_weight = 0;
			}

			let entropy = compute_entropy::<T>(parent_hash);
			let mut rng = rand_chacha::ChaChaRng::from_seed(entropy.into());

			let (checked_disputes, checked_disputes_weight) = limit_and_sanitize_disputes::<T, _>(
				disputes,
				&dispute_set_validity_check,
				max_block_weight,
				&mut rng,
			);
			(
				checked_disputes,
				checked_disputes_weight
					.saturating_add(candidates_weight)
					.saturating_add(bitfields_weight),
			)
		};

		let expected_bits = <scheduler::Pallet<T>>::availability_cores().len();

		// Handle disputes logic.
		let disputed_bitfield = {
			let new_current_dispute_sets: Vec<_> = checked_disputes
				.iter()
				.map(AsRef::as_ref)
				.filter(|s| s.session == current_session)
				.map(|s| (s.session, s.candidate_hash))
				.collect();

			// Note that `process_checked_multi_dispute_data` will iterate and import each
			// dispute; so the input here must be reasonably bounded,
			// which is guaranteed by the checks and weight limitation above.
			let _ =
				T::DisputesHandler::process_checked_multi_dispute_data(checked_disputes.clone())?;
			METRICS.on_disputes_imported(checked_disputes.len() as u64);

			if T::DisputesHandler::is_frozen() {
				// Relay chain freeze, at this point we will not include any parachain blocks.
				METRICS.on_relay_chain_freeze();

				// The relay chain we are currently on is invalid. Proceed no further on parachains.
				return Ok(Some(total_consumed_weight).into())
			}

			// Process the dispute sets of the current session.
			METRICS.on_current_session_disputes_processed(new_current_dispute_sets.len() as u64);

			let mut freed_disputed = if !new_current_dispute_sets.is_empty() {
				let concluded_invalid_disputes = new_current_dispute_sets
					.iter()
					.filter(|(session, candidate)| {
						T::DisputesHandler::concluded_invalid(*session, *candidate)
					})
					.map(|(_, candidate)| *candidate)
					.collect::<BTreeSet<CandidateHash>>();

				// Count invalid dispute sets.
				METRICS.on_disputes_concluded_invalid(concluded_invalid_disputes.len() as u64);

				let freed_disputed: Vec<_> =
					<inclusion::Pallet<T>>::collect_disputed(&concluded_invalid_disputes)
						.into_iter()
						.map(|core| (core, FreedReason::Concluded))
						.collect();

				freed_disputed
			} else {
				Vec::new()
			};

			// Create a bit index from the set of core indices where each index corresponds to
			// a core index that was freed due to a dispute.
			//
			// I.e. 010100 would indicate, the candidates on Core 1 and 3 would be disputed.
			let disputed_bitfield = create_disputed_bitfield(
				expected_bits,
				freed_disputed.iter().map(|(core_index, _)| core_index),
			);

			if !freed_disputed.is_empty() {
				// unstable sort is fine, because core indices are unique
				// i.e. the same candidate can't occupy 2 cores at once.
				freed_disputed.sort_unstable_by_key(|pair| pair.0); // sort by core index
				<scheduler::Pallet<T>>::free_cores(freed_disputed);
			}

			disputed_bitfield
		};

		METRICS.on_bitfields_processed(signed_bitfields.len() as u64);

		// Process new availability bitfields, yielding any availability cores whose
		// work has now concluded.
		let freed_concluded = <inclusion::Pallet<T>>::process_bitfields(
			expected_bits,
			signed_bitfields,
			disputed_bitfield,
			<scheduler::Pallet<T>>::core_para,
			full_check,
		)?;
		// any error in the previous function will cause an invalid block and not include
		// the `DisputeState` to be written to the storage, hence this is ok.
		set_scrapable_on_chain_disputes::<T>(current_session, checked_disputes.clone());

		// Inform the disputes module of all included candidates.
		for (_, candidate_hash) in &freed_concluded {
			T::DisputesHandler::note_included(current_session, *candidate_hash, now);
		}

		METRICS.on_candidates_included(freed_concluded.len() as u64);
		let freed = collect_all_freed_cores::<T, _>(freed_concluded.iter().cloned());

		<scheduler::Pallet<T>>::clear();
		<scheduler::Pallet<T>>::schedule(freed, now);

		METRICS.on_candidates_processed_total(backed_candidates.len() as u64);

		let scheduled = <scheduler::Pallet<T>>::scheduled();
<<<<<<< HEAD
		let backed_candidates = sanitize_backed_candidates::<T, _>(
			backed_candidates,
=======
		assure_sanity_backed_candidates::<T, _>(
			parent_hash,
			&backed_candidates,
>>>>>>> 02508b4a
			move |_candidate_index: usize, backed_candidate: &BackedCandidate<T::Hash>| -> bool {
				<T>::DisputesHandler::concluded_invalid(current_session, backed_candidate.hash())
				// `fn process_candidates` does the verification checks
			},
			&scheduled[..],
		)?;

		METRICS.on_candidates_sanitized(backed_candidates.len() as u64);

		// Process backed candidates according to scheduled cores.
		let inclusion::ProcessedCandidates::<<T::Header as HeaderT>::Hash> {
			core_indices: occupied,
			candidate_receipt_with_backing_validator_indices,
		} = <inclusion::Pallet<T>>::process_candidates(
			&allowed_relay_parents,
			backed_candidates,
			scheduled,
			<scheduler::Pallet<T>>::group_validators,
			full_check,
		)?;

		METRICS.on_disputes_included(checked_disputes.len() as u64);

		set_scrapable_on_chain_backings::<T>(
			current_session,
			candidate_receipt_with_backing_validator_indices,
		);

		// Note which of the scheduled cores were actually occupied by a backed candidate.
		<scheduler::Pallet<T>>::occupied(&occupied);

		// Give some time slice to dispatch pending upward messages.
		// this is max config.ump_service_total_weight
		let _ump_weight = <ump::Pallet<T>>::process_pending_upward_messages();

		METRICS.on_after_filter(total_consumed_weight);

		Ok(Some(total_consumed_weight).into())
	}
}

impl<T: Config> Pallet<T> {
	/// Create the `ParachainsInherentData` that gets passed to [`Self::enter`] in [`Self::create_inherent`].
	/// This code is pulled out of [`Self::create_inherent`] so it can be unit tested.
	fn create_inherent_inner(data: &InherentData) -> Option<ParachainsInherentData<T::Header>> {
		let ParachainsInherentData::<T::Header> {
			bitfields,
			backed_candidates,
			mut disputes,
			parent_header,
		} = match data.get_data(&Self::INHERENT_IDENTIFIER) {
			Ok(Some(d)) => d,
			Ok(None) => return None,
			Err(_) => {
				log::warn!(target: LOG_TARGET, "ParachainsInherentData failed to decode");
				return None
			},
		};

		log::debug!(
			target: LOG_TARGET,
			"[create_inherent_inner] bitfields.len(): {}, backed_candidates.len(): {}, disputes.len() {}",
			bitfields.len(),
			backed_candidates.len(),
			disputes.len()
		);

		let parent_hash = <frame_system::Pallet<T>>::parent_hash();
		let now = <frame_system::Pallet<T>>::block_number();

		if parent_hash != parent_header.hash() {
			log::warn!(
				target: LOG_TARGET,
				"ParachainsInherentData references a different parent header hash than frame"
			);
			return None
		}

		let current_session = <shared::Pallet<T>>::session_index();
		let expected_bits = <scheduler::Pallet<T>>::availability_cores().len();
		let validator_public = shared::Pallet::<T>::active_validator_keys();
		let max_block_weight = <T as frame_system::Config>::BlockWeights::get().max_block;

<<<<<<< HEAD
		T::DisputesHandler::filter_multi_dispute_data(&mut disputes);

		// Update the allowed relay-parents
		let allowed_relay_parents = {
			let parent_number = now - One::one();
			let parent_storage_root = parent_header.state_root().clone();
			let mut tracker = AllowedRelayParents::<T>::get();

			tracker.update(
				parent_hash,
				parent_storage_root,
				parent_number,
				ALLOWED_RELAY_PARENT_LOOKBACK,
			);

			tracker
		};

		let (mut backed_candidates, mut bitfields) =
			frame_support::storage::with_transaction(|| {
				{}

				// we don't care about fresh or not disputes
				// this writes them to storage, so let's query it via those means
				// if this fails for whatever reason, that's ok
				let _ =
					T::DisputesHandler::provide_multi_dispute_data(disputes.clone()).map_err(|e| {
						log::warn!(
							target: LOG_TARGET,
							"MultiDisputesData failed to update: {:?}",
							e
						);
						e
					});

				// Contains the disputes that are concluded in the current session only,
				// since these are the only ones that are relevant for the occupied cores
				// and lightens the load on `collect_disputed` significantly.
				// Cores can't be occupied with candidates of the previous sessions, and only
				// things with new votes can have just concluded. We only need to collect
				// cores with disputes that conclude just now, because disputes that
				// concluded longer ago have already had any corresponding cores cleaned up.
				let current_concluded_invalid_disputes = disputes
					.iter()
					.filter(|dss| dss.session == current_session)
					.map(|dss| (dss.session, dss.candidate_hash))
					.filter(|(session, candidate)| {
						<T>::DisputesHandler::concluded_invalid(*session, *candidate)
					})
					.map(|(_session, candidate)| candidate)
					.collect::<BTreeSet<CandidateHash>>();
=======
		let entropy = compute_entropy::<T>(parent_hash);
		let mut rng = rand_chacha::ChaChaRng::from_seed(entropy.into());
>>>>>>> 02508b4a

		// Filter out duplicates and continue.
		if let Err(_) = T::DisputesHandler::deduplicate_and_sort_dispute_data(&mut disputes) {
			log::debug!(target: LOG_TARGET, "Found duplicate statement sets, retaining the first");
		}

		let config = <configuration::Pallet<T>>::config();
		let max_spam_slots = config.dispute_max_spam_slots;
		let post_conclusion_acceptance_period = config.dispute_post_conclusion_acceptance_period;

		let (
			mut backed_candidates,
			mut bitfields,
			checked_disputes_sets,
			checked_disputes_sets_consumed_weight,
		) = frame_support::storage::with_transaction(|| {
			let dispute_statement_set_valid = move |set: DisputeStatementSet| {
				T::DisputesHandler::filter_dispute_data(
					set,
					max_spam_slots,
					post_conclusion_acceptance_period,
					// `DisputeCoordinator` on the node side only forwards
					// valid dispute statement sets and hence this does not
					// need to be checked.
					VerifyDisputeSignatures::Skip,
				)
			};

			// Limit the disputes first, since the following statements depend on the votes include here.
			let (checked_disputes_sets, checked_disputes_sets_consumed_weight) =
				limit_and_sanitize_disputes::<T, _>(
					disputes,
					dispute_statement_set_valid,
					max_block_weight,
					&mut rng,
				);

			// we don't care about fresh or not disputes
			// this writes them to storage, so let's query it via those means
			// if this fails for whatever reason, that's ok
			let _ = T::DisputesHandler::process_checked_multi_dispute_data(
				checked_disputes_sets.clone(),
			)
			.map_err(|e| {
				log::warn!(target: LOG_TARGET, "MultiDisputesData failed to update: {:?}", e);
				e
			});

			// Contains the disputes that are concluded in the current session only,
			// since these are the only ones that are relevant for the occupied cores
			// and lightens the load on `collect_disputed` significantly.
			// Cores can't be occupied with candidates of the previous sessions, and only
			// things with new votes can have just concluded. We only need to collect
			// cores with disputes that conclude just now, because disputes that
			// concluded longer ago have already had any corresponding cores cleaned up.
			let current_concluded_invalid_disputes = checked_disputes_sets
				.iter()
				.map(AsRef::as_ref)
				.filter(|dss| dss.session == current_session)
				.map(|dss| (dss.session, dss.candidate_hash))
				.filter(|(session, candidate)| {
					<T>::DisputesHandler::concluded_invalid(*session, *candidate)
				})
				.map(|(_session, candidate)| candidate)
				.collect::<BTreeSet<CandidateHash>>();

			// All concluded invalid disputes, that are relevant for the set of candidates
			// the inherent provided.
			let concluded_invalid_disputes = backed_candidates
				.iter()
				.map(|backed_candidate| backed_candidate.hash())
				.filter(|candidate| {
					<T>::DisputesHandler::concluded_invalid(current_session, *candidate)
				})
				.collect::<BTreeSet<CandidateHash>>();

			let mut freed_disputed: Vec<_> =
				<inclusion::Pallet<T>>::collect_disputed(&current_concluded_invalid_disputes)
					.into_iter()
					.map(|core| (core, FreedReason::Concluded))
					.collect();

			let disputed_bitfield =
				create_disputed_bitfield(expected_bits, freed_disputed.iter().map(|(x, _)| x));

			if !freed_disputed.is_empty() {
				// unstable sort is fine, because core indices are unique
				// i.e. the same candidate can't occupy 2 cores at once.
				freed_disputed.sort_unstable_by_key(|pair| pair.0); // sort by core index
				<scheduler::Pallet<T>>::free_cores(freed_disputed.clone());
			}

			// The following 3 calls are equiv to a call to `process_bitfields`
			// but we can retain access to `bitfields`.
			let bitfields = sanitize_bitfields::<T>(
				bitfields,
				disputed_bitfield,
				expected_bits,
				parent_hash,
				current_session,
				&validator_public[..],
				FullCheck::Yes,
			);

			let freed_concluded =
				<inclusion::Pallet<T>>::update_pending_availability_and_get_freed_cores::<_>(
					expected_bits,
					&validator_public[..],
					bitfields.clone(),
					<scheduler::Pallet<T>>::core_para,
					false,
				);

			let freed = collect_all_freed_cores::<T, _>(freed_concluded.iter().cloned());

			<scheduler::Pallet<T>>::clear();
			let now = <frame_system::Pallet<T>>::block_number();
			<scheduler::Pallet<T>>::schedule(freed, now);

			let scheduled = <scheduler::Pallet<T>>::scheduled();

<<<<<<< HEAD
				let backed_candidates = sanitize_backed_candidates::<T, _>(
					backed_candidates,
					move |candidate_idx: usize,
					      backed_candidate: &BackedCandidate<<T as frame_system::Config>::Hash>|
					      -> bool {
						let para_id = backed_candidate.descriptor().para_id;
						let prev_context = <paras::Pallet<T>>::para_most_recent_context(para_id);
						let check_ctx = CandidateCheckContext::<T>::new(prev_context);

						// never include a concluded-invalid candidate
						concluded_invalid_disputes.contains(&backed_candidate.hash()) ||
=======
			let relay_parent_number = now - One::one();

			let check_ctx = CandidateCheckContext::<T>::new(now, relay_parent_number);
			let backed_candidates = sanitize_backed_candidates::<T, _>(
				parent_hash,
				backed_candidates,
				move |candidate_idx: usize,
				      backed_candidate: &BackedCandidate<<T as frame_system::Config>::Hash>|
				      -> bool {
					// never include a concluded-invalid candidate
					concluded_invalid_disputes.contains(&backed_candidate.hash()) ||
>>>>>>> 02508b4a
							// Instead of checking the candidates with code upgrades twice
							// move the checking up here and skip it in the training wheels fallback.
							// That way we avoid possible duplicate checks while assuring all
							// backed candidates fine to pass on.
<<<<<<< HEAD
							//
							// NOTE: this is the only place where we check the relay-parent.
							{
								match check_ctx.verify_backed_candidate(
									&allowed_relay_parents,
									candidate_idx,
									backed_candidate,
								) {
									Err(_) | Ok(Err(_)) => true,
									Ok(Ok(_)) => false,
								}
							}
					},
					&scheduled[..],
				);

				frame_support::storage::TransactionOutcome::Rollback((
					// filtered backed candidates
					backed_candidates,
					// filtered bitfields
					bitfields,
				))
			});
=======
							check_ctx
								.verify_backed_candidate(parent_hash, candidate_idx, backed_candidate)
								.is_err()
				},
				&scheduled[..],
			);
>>>>>>> 02508b4a

			frame_support::storage::TransactionOutcome::Rollback((
				// filtered backed candidates
				backed_candidates,
				// filtered bitfields
				bitfields,
				// checked disputes sets
				checked_disputes_sets,
				checked_disputes_sets_consumed_weight,
			))
		});

		// Assure the maximum block weight is adhered, by limiting bitfields and backed
		// candidates. Dispute statement sets were already limited before.
		let actual_weight = apply_weight_limit::<T>(
			&mut backed_candidates,
			&mut bitfields,
			max_block_weight.saturating_sub(checked_disputes_sets_consumed_weight),
			&mut rng,
		);

		if actual_weight > max_block_weight {
			log::warn!(target: LOG_TARGET, "Post weight limiting weight is still too large.");
		}

		let disputes = checked_disputes_sets
			.into_iter()
			.map(|checked| checked.into())
			.collect::<Vec<_>>();

		Some(ParachainsInherentData::<T::Header> {
			bitfields,
			backed_candidates,
			disputes,
			parent_header,
		})
	}
}

/// Derive a bitfield from dispute
pub(super) fn create_disputed_bitfield<'a, I>(
	expected_bits: usize,
	freed_cores: I,
) -> DisputedBitfield
where
	I: 'a + IntoIterator<Item = &'a CoreIndex>,
{
	let mut bitvec = BitVec::repeat(false, expected_bits);
	for core_idx in freed_cores {
		let core_idx = core_idx.0 as usize;
		if core_idx < expected_bits {
			bitvec.set(core_idx, true);
		}
	}
	DisputedBitfield::from(bitvec)
}

/// Select a random subset, with preference for certain indices.
///
/// Adds random items to the set until all candidates
/// are tried or the remaining weight is depleted.
///
/// Returns the weight of all selected items from `selectables`
/// as well as their indices in ascending order.
fn random_sel<X, F: Fn(&X) -> Weight>(
	rng: &mut rand_chacha::ChaChaRng,
	selectables: Vec<X>,
	mut preferred_indices: Vec<usize>,
	weight_fn: F,
	weight_limit: Weight,
) -> (Weight, Vec<usize>) {
	if selectables.is_empty() {
		return (0 as Weight, Vec::new())
	}
	// all indices that are not part of the preferred set
	let mut indices = (0..selectables.len())
		.into_iter()
		.filter(|idx| !preferred_indices.contains(idx))
		.collect::<Vec<_>>();
	let mut picked_indices = Vec::with_capacity(selectables.len().saturating_sub(1));

	let mut weight_acc = 0 as Weight;

	preferred_indices.shuffle(rng);
	for preferred_idx in preferred_indices {
		// preferred indices originate from outside
		if let Some(item) = selectables.get(preferred_idx) {
			let updated = weight_acc.saturating_add(weight_fn(item));
			if updated > weight_limit {
				continue
			}
			weight_acc = updated;
			picked_indices.push(preferred_idx);
		}
	}

	indices.shuffle(rng);
	for idx in indices {
		let item = &selectables[idx];
		let updated = weight_acc.saturating_add(weight_fn(item));

		if updated > weight_limit {
			continue
		}
		weight_acc = updated;

		picked_indices.push(idx);
	}

	// sorting indices, so the ordering is retained
	// unstable sorting is fine, since there are no duplicates in indices
	// and even if there were, they don't have an identity
	picked_indices.sort_unstable();
	(weight_acc, picked_indices)
}

/// Considers an upper threshold that the inherent data must not exceed.
///
/// If there is sufficient space, all bitfields and all candidates
/// will be included.
///
/// Otherwise tries to include all disputes, and then tries to fill the remaining space with bitfields and then candidates.
///
/// The selection process is random. For candidates, there is an exception for code upgrades as they are preferred.
/// And for disputes, local and older disputes are preferred (see `limit_and_sanitize_disputes`).
/// for backed candidates, since with a increasing number of parachains their chances of
/// inclusion become slim. All backed candidates  are checked beforehands in `fn create_inherent_inner`
/// which guarantees sanity.
///
/// Assumes disputes are already filtered by the time this is called.
///
/// Returns the total weight consumed by `bitfields` and `candidates`.
fn apply_weight_limit<T: Config + inclusion::Config>(
	candidates: &mut Vec<BackedCandidate<<T>::Hash>>,
	bitfields: &mut UncheckedSignedAvailabilityBitfields,
	max_consumable_weight: Weight,
	rng: &mut rand_chacha::ChaChaRng,
) -> Weight {
	let total_candidates_weight = backed_candidates_weight::<T>(candidates.as_slice());

	let total_bitfields_weight = signed_bitfields_weight::<T>(bitfields.len());

	let total = total_bitfields_weight.saturating_add(total_candidates_weight);

	// candidates + bitfields fit into the block
	if max_consumable_weight >= total {
		return total
	}

	// Prefer code upgrades, they tend to be large and hence stand no chance to be picked
	// late while maintaining the weight bounds.
	let preferred_indices = candidates
		.iter()
		.enumerate()
		.filter_map(|(idx, candidate)| {
			candidate.candidate.commitments.new_validation_code.as_ref().map(|_code| idx)
		})
		.collect::<Vec<usize>>();

	// There is weight remaining to be consumed by a subset of candidates
	// which are going to be picked now.
	if let Some(max_consumable_by_candidates) =
		max_consumable_weight.checked_sub(total_bitfields_weight)
	{
		let (acc_candidate_weight, indices) =
			random_sel::<BackedCandidate<<T as frame_system::Config>::Hash>, _>(
				rng,
				candidates.clone(),
				preferred_indices,
				|c| backed_candidate_weight::<T>(c),
				max_consumable_by_candidates,
			);
		candidates.indexed_retain(|idx, _backed_candidate| indices.binary_search(&idx).is_ok());
		// pick all bitfields, and
		// fill the remaining space with candidates
		let total_consumed = acc_candidate_weight.saturating_add(total_bitfields_weight);

		return total_consumed
	}

	candidates.clear();

	// insufficient space for even the bitfields alone, so only try to fit as many of those
	// into the block and skip the candidates entirely
	let (total_consumed, indices) = random_sel::<UncheckedSignedAvailabilityBitfield, _>(
		rng,
		bitfields.clone(),
		vec![],
		|_| <<T as Config>::WeightInfo as WeightInfo>::enter_bitfields(),
		max_consumable_weight,
	);

	bitfields.indexed_retain(|idx, _bitfield| indices.binary_search(&idx).is_ok());

	total_consumed
}

/// Filter bitfields based on freed core indices, validity, and other sanity checks.
///
/// Do sanity checks on the bitfields:
///
///  1. no more than one bitfield per validator
///  2. bitfields are ascending by validator index.
///  3. each bitfield has exactly `expected_bits`
///  4. signature is valid
///  5. remove any disputed core indices
///
/// If any of those is not passed, the bitfield is dropped.
///
/// While this function technically returns a set of unchecked bitfields,
/// they were actually checked and filtered to allow using it in both
/// cases, as `filtering` and `checking` stage.
///
/// `full_check` determines if validator signatures are checked. If `::Yes`,
/// bitfields that have an invalid signature will be filtered out.
pub(crate) fn sanitize_bitfields<T: crate::inclusion::Config>(
	unchecked_bitfields: UncheckedSignedAvailabilityBitfields,
	disputed_bitfield: DisputedBitfield,
	expected_bits: usize,
	parent_hash: T::Hash,
	session_index: SessionIndex,
	validators: &[ValidatorId],
	full_check: FullCheck,
) -> UncheckedSignedAvailabilityBitfields {
	let mut bitfields = Vec::with_capacity(unchecked_bitfields.len());

	let mut last_index: Option<ValidatorIndex> = None;

	if disputed_bitfield.0.len() != expected_bits {
		// This is a system logic error that should never occur, but we want to handle it gracefully
		// so we just drop all bitfields
		log::error!(target: LOG_TARGET, "BUG: disputed_bitfield != expected_bits");
		return vec![]
	}

	let all_zeros = BitVec::<bitvec::order::Lsb0, u8>::repeat(false, expected_bits);
	let signing_context = SigningContext { parent_hash, session_index };
	for unchecked_bitfield in unchecked_bitfields {
		// Find and skip invalid bitfields.
		if unchecked_bitfield.unchecked_payload().0.len() != expected_bits {
			log::trace!(
				target: LOG_TARGET,
				"[{:?}] bad bitfield length: {} != {:?}",
				full_check,
				unchecked_bitfield.unchecked_payload().0.len(),
				expected_bits,
			);
			continue
		}

		if unchecked_bitfield.unchecked_payload().0.clone() & disputed_bitfield.0.clone() !=
			all_zeros
		{
			log::trace!(
				target: LOG_TARGET,
				"[{:?}] bitfield contains disputed cores: {:?}",
				full_check,
				unchecked_bitfield.unchecked_payload().0.clone() & disputed_bitfield.0.clone()
			);
			continue
		}

		let validator_index = unchecked_bitfield.unchecked_validator_index();

		if !last_index.map_or(true, |last_index: ValidatorIndex| last_index < validator_index) {
			log::trace!(
				target: LOG_TARGET,
				"[{:?}] bitfield validator index is not greater than last: !({:?} < {})",
				full_check,
				last_index.as_ref().map(|x| x.0),
				validator_index.0
			);
			continue
		}

		if unchecked_bitfield.unchecked_validator_index().0 as usize >= validators.len() {
			log::trace!(
				target: LOG_TARGET,
				"[{:?}] bitfield validator index is out of bounds: {} >= {}",
				full_check,
				validator_index.0,
				validators.len(),
			);
			continue
		}

		let validator_public = &validators[validator_index.0 as usize];

		if let FullCheck::Yes = full_check {
			// Validate bitfield signature.
			if let Ok(signed_bitfield) =
				unchecked_bitfield.try_into_checked(&signing_context, validator_public)
			{
				bitfields.push(signed_bitfield.into_unchecked());
				METRICS.on_valid_bitfield_signature();
			} else {
				log::warn!(target: LOG_TARGET, "Invalid bitfield signature");
				METRICS.on_invalid_bitfield_signature();
			};
		} else {
			bitfields.push(unchecked_bitfield);
		}

		last_index = Some(validator_index);
	}
	bitfields
}

pub(crate) fn assure_sanity_bitfields<T: crate::inclusion::Config>(
	unchecked_bitfields: UncheckedSignedAvailabilityBitfields,
	disputed_bitfield: DisputedBitfield,
	expected_bits: usize,
	parent_hash: T::Hash,
	session_index: SessionIndex,
	validators: &[ValidatorId],
	full_check: FullCheck,
) -> Result<UncheckedSignedAvailabilityBitfields, crate::inclusion::Error<T>> {
	let mut last_index: Option<ValidatorIndex> = None;

	use crate::inclusion::Error;

	ensure!(disputed_bitfield.0.len() == expected_bits, Error::<T>::WrongBitfieldSize);

	let mut bitfields = Vec::with_capacity(unchecked_bitfields.len());

	let signing_context = SigningContext { parent_hash, session_index };
	for unchecked_bitfield in unchecked_bitfields {
		// Find and skip invalid bitfields.
		ensure!(
			unchecked_bitfield.unchecked_payload().0.len() == expected_bits,
			Error::<T>::WrongBitfieldSize
		);

		let validator_index = unchecked_bitfield.unchecked_validator_index();

		if !last_index.map_or(true, |last_index: ValidatorIndex| last_index < validator_index) {
			return Err(Error::<T>::UnsortedOrDuplicateValidatorIndices)
		}

		if unchecked_bitfield.unchecked_validator_index().0 as usize >= validators.len() {
			return Err(Error::<T>::ValidatorIndexOutOfBounds)
		}

		let validator_public = &validators[validator_index.0 as usize];

		if let FullCheck::Yes = full_check {
			// Validate bitfield signature.
			if let Ok(signed_bitfield) =
				unchecked_bitfield.try_into_checked(&signing_context, validator_public)
			{
				bitfields.push(signed_bitfield.into_unchecked());
			} else {
				return Err(Error::<T>::InvalidBitfieldSignature)
			}
		} else {
			bitfields.push(unchecked_bitfield);
		}

		last_index = Some(validator_index);
	}
	Ok(bitfields)
}

/// Filter out any candidates that have a concluded invalid dispute.
///
/// `scheduled` follows the same naming scheme as provided in the
/// guide: Currently `free` but might become `occupied`.
/// For the filtering here the relevant part is only the current `free`
/// state.
///
/// `candidate_has_concluded_invalid_dispute` must return `true` if the candidate
/// is disputed, false otherwise. The passed `usize` is the candidate index.
///
/// The returned `Vec` is sorted according to the occupied core index.
fn sanitize_backed_candidates<
	T: crate::inclusion::Config,
	F: FnMut(usize, &BackedCandidate<T::Hash>) -> bool,
>(
	mut backed_candidates: Vec<BackedCandidate<T::Hash>>,
	mut candidate_has_concluded_invalid_dispute_or_is_invalid: F,
	scheduled: &[CoreAssignment],
) -> Vec<BackedCandidate<T::Hash>> {
	// Remove any candidates that were concluded invalid.
	// This does not assume sorting.
	backed_candidates.indexed_retain(move |candidate_idx, backed_candidate| {
		!candidate_has_concluded_invalid_dispute_or_is_invalid(candidate_idx, backed_candidate)
	});

	let scheduled_paras_to_core_idx = scheduled
		.into_iter()
		.map(|core_assignment| (core_assignment.para_id, core_assignment.core))
		.collect::<BTreeMap<ParaId, CoreIndex>>();

	// Assure the backed candidate's `ParaId`'s core is free.
	// This holds under the assumption that `Scheduler::schedule` is called _before_.
	// We don't check the relay-parent because this is done in the closure when
	// constructing the inherent and during actual processing otherwise.
	backed_candidates.retain(|backed_candidate| {
		let desc = backed_candidate.descriptor();
		scheduled_paras_to_core_idx.get(&desc.para_id).is_some()
	});

	// Sort the `Vec` last, once there is a guarantee that these
	// `BackedCandidates` references the expected relay chain parent,
	// but more importantly are scheduled for a free core.
	// This both avoids extra work for obviously invalid candidates,
	// but also allows this to be done in place.
	backed_candidates.sort_by(|x, y| {
		// Never panics, since we filtered all panic arguments out in the previous `fn retain`.
		scheduled_paras_to_core_idx[&x.descriptor().para_id]
			.cmp(&scheduled_paras_to_core_idx[&y.descriptor().para_id])
	});

	backed_candidates
}

/// Assumes sorted candidates.
pub(crate) fn assure_sanity_backed_candidates<
	T: crate::inclusion::Config,
	F: FnMut(usize, &BackedCandidate<T::Hash>) -> bool,
>(
	relay_parent: T::Hash,
	backed_candidates: &[BackedCandidate<T::Hash>],
	mut candidate_has_concluded_invalid_dispute_or_is_invalid: F,
	scheduled: &[CoreAssignment],
) -> Result<(), crate::inclusion::Error<T>> {
	use crate::inclusion::Error;

	for (idx, backed_candidate) in backed_candidates.iter().enumerate() {
		if candidate_has_concluded_invalid_dispute_or_is_invalid(idx, backed_candidate) {
			return Err(Error::<T>::UnsortedOrDuplicateBackedCandidates)
		}
		// Assure the backed candidate's `ParaId`'s core is free.
		// This holds under the assumption that `Scheduler::schedule` is called _before_.
		// Also checks the candidate references the correct relay parent.
		let desc = backed_candidate.descriptor();
		if desc.relay_parent != relay_parent {
			return Err(Error::<T>::UnexpectedRelayParent)
		}
	}

	let scheduled_paras_to_core_idx = scheduled
		.into_iter()
		.map(|core_assignment| (core_assignment.para_id, core_assignment.core))
		.collect::<BTreeMap<ParaId, CoreIndex>>();

	if !IsSortedBy::is_sorted_by(backed_candidates, |x, y| {
		// Never panics, since we would have early returned on those in the above loop.
		scheduled_paras_to_core_idx[&x.descriptor().para_id]
			.cmp(&scheduled_paras_to_core_idx[&y.descriptor().para_id])
	}) {
		return Err(Error::<T>::UnsortedOrDuplicateBackedCandidates)
	}
	Ok(())
}

/// Derive entropy from babe provided per block randomness.
///
/// In the odd case none is available, uses the `parent_hash` and
/// a const value, while emitting a warning.
fn compute_entropy<T: Config>(parent_hash: T::Hash) -> [u8; 32] {
	const CANDIDATE_SEED_SUBJECT: [u8; 32] = *b"candidate-seed-selection-subject";
	let vrf_random = CurrentBlockRandomness::<T>::random(&CANDIDATE_SEED_SUBJECT[..]).0;
	let mut entropy: [u8; 32] = CANDIDATE_SEED_SUBJECT.clone();
	if let Some(vrf_random) = vrf_random {
		entropy.as_mut().copy_from_slice(vrf_random.as_ref());
	} else {
		// in case there is no VRF randomness present, we utilize the relay parent
		// as seed, it's better than a static value.
		log::warn!(target: LOG_TARGET, "CurrentBlockRandomness did not provide entropy");
		entropy.as_mut().copy_from_slice(parent_hash.as_ref());
	}
	entropy
}

/// Limit disputes in place.
///
/// Assumes ordering of disputes, retains sorting of the statement.
///
/// Prime source of overload safety for dispute votes:
/// 1. Check accumulated weight does not exceed the maximum block weight.
/// 2. If exceeded:
///   1. Check validity of all dispute statements sequentially
/// 2. If not exceeded:
///   1. Sort the disputes based on locality and age, locality first.
///   1. Split the array
///   1. Prefer local ones over remote disputes
///   1. If weight is exceeded by locals, pick the older ones (lower indices)
///      until the weight limit is reached.
///   1. If weight is exceeded by locals and remotes, pick remotes
///      randomly and check validity one by one.
///
/// Returns the consumed weight amount, that is guaranteed to be less than the provided `max_consumable_weight`.
fn limit_and_sanitize_disputes<
	T: Config,
	CheckValidityFn: FnMut(DisputeStatementSet) -> Option<CheckedDisputeStatementSet>,
>(
	mut disputes: MultiDisputeStatementSet,
	mut dispute_statement_set_valid: CheckValidityFn,
	max_consumable_weight: Weight,
	rng: &mut rand_chacha::ChaChaRng,
) -> (Vec<CheckedDisputeStatementSet>, Weight) {
	// The total weight if all disputes would be included
	let disputes_weight = multi_dispute_statement_sets_weight::<T, _, _>(&disputes);

	if disputes_weight > max_consumable_weight {
		let mut checked_acc = Vec::<CheckedDisputeStatementSet>::with_capacity(disputes.len());

		// Since the disputes array is sorted, we may use binary search to find the beginning of
		// remote disputes
		let idx = disputes
			.binary_search_by(|probe| {
				if T::DisputesHandler::included_state(probe.session, probe.candidate_hash).is_some()
				{
					Ordering::Less
				} else {
					Ordering::Greater
				}
			})
			// The above predicate will never find an item and therefore we are guaranteed to obtain
			// an error, which we can safely unwrap. QED.
			.unwrap_err();

		// Due to the binary search predicate above, the index computed will constitute the beginning
		// of the remote disputes sub-array `[Local, Local, Local, ^Remote, Remote]`.
		let remote_disputes = disputes.split_off(idx);

		// Accumualated weight of all disputes picked, that passed the checks.
		let mut weight_acc = 0 as Weight;

		// Select disputes in-order until the remaining weight is attained
		disputes.iter().for_each(|dss| {
			let dispute_weight = <<T as Config>::WeightInfo as WeightInfo>::enter_variable_disputes(
				dss.statements.len() as u32,
			);
			let updated = weight_acc.saturating_add(dispute_weight);
			if max_consumable_weight >= updated {
				// only apply the weight if the validity check passes
				if let Some(checked) = dispute_statement_set_valid(dss.clone()) {
					checked_acc.push(checked);
					weight_acc = updated;
				}
			}
		});

		// Compute the statements length of all remote disputes
		let d = remote_disputes.iter().map(|d| d.statements.len() as u32).collect::<Vec<u32>>();

		// Select remote disputes at random until the block is full
		let (_acc_remote_disputes_weight, mut indices) = random_sel::<u32, _>(
			rng,
			d,
			vec![],
			|v| <<T as Config>::WeightInfo as WeightInfo>::enter_variable_disputes(*v),
			max_consumable_weight.saturating_sub(weight_acc),
		);

		// Sort the indices, to retain the same sorting as the input.
		indices.sort();

		// Add the remote disputes after checking their validity.
		checked_acc.extend(indices.into_iter().filter_map(|idx| {
			dispute_statement_set_valid(remote_disputes[idx].clone()).map(|cdss| {
				let weight = <<T as Config>::WeightInfo as WeightInfo>::enter_variable_disputes(
					cdss.as_ref().statements.len() as u32,
				);
				weight_acc = weight_acc.saturating_add(weight);
				cdss
			})
		}));

		// Update the remaining weight
		(checked_acc, weight_acc)
	} else {
		// Go through all of them, and just apply the filter, they would all fit
		let checked = disputes
			.into_iter()
			.filter_map(|dss| dispute_statement_set_valid(dss))
			.collect::<Vec<CheckedDisputeStatementSet>>();
		// some might have been filtered out, so re-calc the weight
		let checked_disputes_weight = multi_dispute_statement_sets_weight::<T, _, _>(&checked);
		(checked, checked_disputes_weight)
	}
}<|MERGE_RESOLUTION|>--- conflicted
+++ resolved
@@ -224,12 +224,11 @@
 	#[pallet::getter(fn on_chain_votes)]
 	pub(crate) type OnChainVotes<T: Config> = StorageValue<_, ScrapedOnChainVotes<T::Hash>>;
 
-<<<<<<< HEAD
 	/// All allowed relay-parents.
 	#[pallet::storage]
 	pub(crate) type AllowedRelayParents<T: Config> =
 		StorageValue<_, AllowedRelayParentsTracker<T::Hash, T::BlockNumber>, ValueQuery>;
-=======
+
 	/// Update the disputes statements set part of the on-chain votes.
 	pub(crate) fn set_scrapable_on_chain_disputes<T: Config>(
 		session: SessionIndex,
@@ -271,7 +270,6 @@
 			}
 		})
 	}
->>>>>>> 02508b4a
 
 	#[pallet::hooks]
 	impl<T: Config> Hooks<BlockNumberFor<T>> for Pallet<T> {
@@ -415,7 +413,6 @@
 
 		let now = <frame_system::Pallet<T>>::block_number();
 
-<<<<<<< HEAD
 		// Before anything else, update the allowed relay-parents.
 		{
 			let parent_number = now - One::one();
@@ -432,10 +429,7 @@
 		}
 		let allowed_relay_parents = AllowedRelayParents::<T>::get();
 
-		let mut candidate_weight = backed_candidates_weight::<T>(&backed_candidates);
-=======
 		let mut candidates_weight = backed_candidates_weight::<T>(&backed_candidates);
->>>>>>> 02508b4a
 		let mut bitfields_weight = signed_bitfields_weight::<T>(signed_bitfields.len());
 		let disputes_weight = multi_dispute_statement_sets_weight::<T, _, _>(&disputes);
 
@@ -603,14 +597,8 @@
 		METRICS.on_candidates_processed_total(backed_candidates.len() as u64);
 
 		let scheduled = <scheduler::Pallet<T>>::scheduled();
-<<<<<<< HEAD
-		let backed_candidates = sanitize_backed_candidates::<T, _>(
-			backed_candidates,
-=======
 		assure_sanity_backed_candidates::<T, _>(
-			parent_hash,
 			&backed_candidates,
->>>>>>> 02508b4a
 			move |_candidate_index: usize, backed_candidate: &BackedCandidate<T::Hash>| -> bool {
 				<T>::DisputesHandler::concluded_invalid(current_session, backed_candidate.hash())
 				// `fn process_candidates` does the verification checks
@@ -694,8 +682,8 @@
 		let validator_public = shared::Pallet::<T>::active_validator_keys();
 		let max_block_weight = <T as frame_system::Config>::BlockWeights::get().max_block;
 
-<<<<<<< HEAD
-		T::DisputesHandler::filter_multi_dispute_data(&mut disputes);
+		let entropy = compute_entropy::<T>(parent_hash);
+		let mut rng = rand_chacha::ChaChaRng::from_seed(entropy.into());
 
 		// Update the allowed relay-parents
 		let allowed_relay_parents = {
@@ -712,44 +700,6 @@
 
 			tracker
 		};
-
-		let (mut backed_candidates, mut bitfields) =
-			frame_support::storage::with_transaction(|| {
-				{}
-
-				// we don't care about fresh or not disputes
-				// this writes them to storage, so let's query it via those means
-				// if this fails for whatever reason, that's ok
-				let _ =
-					T::DisputesHandler::provide_multi_dispute_data(disputes.clone()).map_err(|e| {
-						log::warn!(
-							target: LOG_TARGET,
-							"MultiDisputesData failed to update: {:?}",
-							e
-						);
-						e
-					});
-
-				// Contains the disputes that are concluded in the current session only,
-				// since these are the only ones that are relevant for the occupied cores
-				// and lightens the load on `collect_disputed` significantly.
-				// Cores can't be occupied with candidates of the previous sessions, and only
-				// things with new votes can have just concluded. We only need to collect
-				// cores with disputes that conclude just now, because disputes that
-				// concluded longer ago have already had any corresponding cores cleaned up.
-				let current_concluded_invalid_disputes = disputes
-					.iter()
-					.filter(|dss| dss.session == current_session)
-					.map(|dss| (dss.session, dss.candidate_hash))
-					.filter(|(session, candidate)| {
-						<T>::DisputesHandler::concluded_invalid(*session, *candidate)
-					})
-					.map(|(_session, candidate)| candidate)
-					.collect::<BTreeSet<CandidateHash>>();
-=======
-		let entropy = compute_entropy::<T>(parent_hash);
-		let mut rng = rand_chacha::ChaChaRng::from_seed(entropy.into());
->>>>>>> 02508b4a
 
 		// Filter out duplicates and continue.
 		if let Err(_) = T::DisputesHandler::deduplicate_and_sort_dispute_data(&mut disputes) {
@@ -871,36 +821,21 @@
 
 			let scheduled = <scheduler::Pallet<T>>::scheduled();
 
-<<<<<<< HEAD
-				let backed_candidates = sanitize_backed_candidates::<T, _>(
-					backed_candidates,
-					move |candidate_idx: usize,
-					      backed_candidate: &BackedCandidate<<T as frame_system::Config>::Hash>|
-					      -> bool {
-						let para_id = backed_candidate.descriptor().para_id;
-						let prev_context = <paras::Pallet<T>>::para_most_recent_context(para_id);
-						let check_ctx = CandidateCheckContext::<T>::new(prev_context);
-
-						// never include a concluded-invalid candidate
-						concluded_invalid_disputes.contains(&backed_candidate.hash()) ||
-=======
-			let relay_parent_number = now - One::one();
-
-			let check_ctx = CandidateCheckContext::<T>::new(now, relay_parent_number);
 			let backed_candidates = sanitize_backed_candidates::<T, _>(
-				parent_hash,
 				backed_candidates,
 				move |candidate_idx: usize,
-				      backed_candidate: &BackedCandidate<<T as frame_system::Config>::Hash>|
-				      -> bool {
+					  backed_candidate: &BackedCandidate<<T as frame_system::Config>::Hash>|
+					  -> bool {
+					let para_id = backed_candidate.descriptor().para_id;
+					let prev_context = <paras::Pallet<T>>::para_most_recent_context(para_id);
+					let check_ctx = CandidateCheckContext::<T>::new(prev_context);
+
 					// never include a concluded-invalid candidate
 					concluded_invalid_disputes.contains(&backed_candidate.hash()) ||
->>>>>>> 02508b4a
 							// Instead of checking the candidates with code upgrades twice
 							// move the checking up here and skip it in the training wheels fallback.
 							// That way we avoid possible duplicate checks while assuring all
 							// backed candidates fine to pass on.
-<<<<<<< HEAD
 							//
 							// NOTE: this is the only place where we check the relay-parent.
 							{
@@ -916,22 +851,6 @@
 					},
 					&scheduled[..],
 				);
-
-				frame_support::storage::TransactionOutcome::Rollback((
-					// filtered backed candidates
-					backed_candidates,
-					// filtered bitfields
-					bitfields,
-				))
-			});
-=======
-							check_ctx
-								.verify_backed_candidate(parent_hash, candidate_idx, backed_candidate)
-								.is_err()
-				},
-				&scheduled[..],
-			);
->>>>>>> 02508b4a
 
 			frame_support::storage::TransactionOutcome::Rollback((
 				// filtered backed candidates
@@ -1353,7 +1272,6 @@
 	T: crate::inclusion::Config,
 	F: FnMut(usize, &BackedCandidate<T::Hash>) -> bool,
 >(
-	relay_parent: T::Hash,
 	backed_candidates: &[BackedCandidate<T::Hash>],
 	mut candidate_has_concluded_invalid_dispute_or_is_invalid: F,
 	scheduled: &[CoreAssignment],
@@ -1363,13 +1281,6 @@
 	for (idx, backed_candidate) in backed_candidates.iter().enumerate() {
 		if candidate_has_concluded_invalid_dispute_or_is_invalid(idx, backed_candidate) {
 			return Err(Error::<T>::UnsortedOrDuplicateBackedCandidates)
-		}
-		// Assure the backed candidate's `ParaId`'s core is free.
-		// This holds under the assumption that `Scheduler::schedule` is called _before_.
-		// Also checks the candidate references the correct relay parent.
-		let desc = backed_candidate.descriptor();
-		if desc.relay_parent != relay_parent {
-			return Err(Error::<T>::UnexpectedRelayParent)
 		}
 	}
 
