--- conflicted
+++ resolved
@@ -4,14 +4,12 @@
 	scheduler, session_info, shared,
 };
 use bitvec::{order::Lsb0 as BitOrderLsb0, vec::BitVec};
-use frame_benchmarking::{account, benchmarks, impl_benchmark_test_suite};
+use frame_benchmarking::account;
 use frame_support::pallet_prelude::*;
-use frame_system::RawOrigin;
 use primitives::v1::{
-	byzantine_threshold, collator_signature_payload, AvailabilityBitfield, BackedCandidate,
-	CandidateCommitments, CandidateDescriptor, CandidateHash, CollatorId,
-	CommittedCandidateReceipt, CompactStatement, CoreIndex, CoreOccupied, DisputeStatement,
-	DisputeStatementSet, GroupIndex, HeadData, Id as ParaId,
+	collator_signature_payload, AvailabilityBitfield, BackedCandidate, CandidateCommitments,
+	CandidateDescriptor, CandidateHash, CollatorId, CommittedCandidateReceipt, CompactStatement,
+	CoreIndex, DisputeStatement, DisputeStatementSet, GroupIndex, HeadData, Id as ParaId,
 	InherentData as ParachainsInherentData, InvalidDisputeStatementKind, PersistedValidationData,
 	SessionIndex, SigningContext, UncheckedSigned, ValidDisputeStatementKind, ValidationCode,
 	ValidatorId, ValidatorIndex, ValidityAttestation,
@@ -72,18 +70,6 @@
 			target_session: 2u32,
 			_phantom: sp_std::marker::PhantomData::<T>,
 		}
-	}
-
-	pub(crate) fn add_spam_disputes(mut self, disputes: u32) -> Self {
-		assert!(self.non_spam_disputes == 0);
-		self.spam_disputes = disputes;
-		self
-	}
-
-	pub(crate) fn add_non_spam_disputes(mut self, disputes: u32) -> Self {
-		assert!(self.spam_disputes == 0);
-		self.non_spam_disputes = disputes;
-		self
 	}
 
 	/// Mock header
@@ -215,32 +201,6 @@
 			parent_hash: Self::header(self.block_number.clone()).hash(),
 			session_index: self.session.clone(),
 		}
-	}
-
-<<<<<<< HEAD
-=======
-	fn max_validators() -> u32 {
-		// TODO make default max validators a const somewhere
-		let config_max = configuration::Pallet::<T>::config().max_validators.unwrap_or(200);
-		config_max
-	}
-
-	fn max_validators_per_core() -> u32 {
-		configuration::Pallet::<T>::config().max_validators_per_core.unwrap_or(5)
-	}
-
-	pub(crate) fn cores() -> u32 {
-		Self::max_validators() / Self::max_validators_per_core()
-	}
-
-	fn max_statements() -> u32 {
-		Self::max_validators()
-	}
-
->>>>>>> dcefeed1
-	/// Byzantine statement spam threshold.
-	fn statement_spam_thresh(cores: u32) -> u32 {
-		byzantine_threshold(cores as usize) as u32
 	}
 
 	fn validator_availability_votes_yes(validators: usize) -> BitVec<bitvec::order::Lsb0, u8> {
@@ -464,37 +424,25 @@
 			.collect()
 	}
 
-<<<<<<< HEAD
-	fn create_disputes_with_some_spam(
+	fn create_disputes_with_only_spam(
 		&self,
-		start: u32,
-		last: u32,
-		cores: u32,
+		first_core: u32,
+		last_core: u32,
 	) -> Vec<DisputeStatementSet> {
 		let validators =
 			self.validators.as_ref().expect("must have some validators prior to calling");
 		let config = configuration::Pallet::<T>::config();
-		let num_validators = validators.len();
-		let mut spam_count = 0;
-		(0..cores)
-=======
-	fn create_disputes_with_only_spam(&self, first_core: u32, last_core: u32) -> Vec<DisputeStatementSet> {
-		let validators =
-			self.validators.as_ref().expect("must have some validators prior to calling");
-		let config = configuration::Pallet::<T>::config();
-
-
+
+		let num_validators = validators.len() as u32;
 		let num_cores_touched = last_core - first_core;
 		let num_validator_ranges = num_cores_touched / config.dispute_max_spam_slots;
-		let range_len = Self::max_validators() / num_validator_ranges;
-		assert!(range_len < Self::statement_spam_thresh());
+		let range_len = num_validators / num_validator_ranges;
+		assert!(range_len < num_validators);
 
 		let mut cur_range = 0;
-		let mut spam_count = 0;
 
 		let mut spam_count = 0;
 		(first_core..last_core)
->>>>>>> dcefeed1
 			.map(|seed| {
 				// fill corresponding storage items for inclusion that will be `taken` when `collect_disputed`
 				// is called.
@@ -505,25 +453,11 @@
 					para_id,
 					core_idx,
 					group_idx,
-					Self::validator_availability_votes_yes(num_validators), // TODO
+					Self::validator_availability_votes_yes(num_validators as usize), // TODO
 					candidate_hash,
 				);
 
 				// create the set of statements to dispute the above candidate hash.
-<<<<<<< HEAD
-				let statement_range = if spam_count < config.dispute_max_spam_slots {
-					// if we have not hit the spam dispute statement limit, only make up to the byzantine
-					// threshold number of statements.
-
-					// TODO: we could max the amount of spam even more by  taking 3 1/3 chunks of
-					// validator set and having them each attest to different statements. Right now we
-					// just use 1 1/3 chunk.
-					0..Self::statement_spam_thresh(cores)
-				} else {
-					// otherwise, make the maximum number of statements, which is over the byzantine
-					// threshold and thus these statements will not be counted as potential spam.
-					0..num_validators as u32
-=======
 				// Note that each validator can have no more than `dispute_max_spam_slots` spam;
 				// so we must ensure that we change range of validators  once we hit the spam_count
 				if spam_count == config.dispute_max_spam_slots {
@@ -531,11 +465,10 @@
 					cur_range += 1;
 					// and reset the spam count to zero for this range.
 					spam_count = 0;
->>>>>>> dcefeed1
 				};
 
 				spam_count += 1;
-				let validator_range = cur_range * range_len .. (cur_range + 1) * range_len;
+				let validator_range = cur_range * range_len..(cur_range + 1) * range_len;
 
 				let statements = validator_range
 					.map(|validator_index| {
@@ -549,7 +482,8 @@
 						};
 
 						// TODO should use some session variable here instead of the hardcoded 2.
-						let data = dispute_statement.payload_data(candidate_hash.clone(), self.target_session);
+						let data = dispute_statement
+							.payload_data(candidate_hash.clone(), self.target_session);
 						let statement_sig = validator_public.sign(&data).unwrap();
 
 						(dispute_statement, ValidatorIndex(validator_index), statement_sig)
@@ -583,11 +517,11 @@
 					para_id,
 					core_idx,
 					group_idx,
-					Self::validator_availability_votes_yes(), // TODO
+					Self::validator_availability_votes_yes(validators.len()), // TODO
 					candidate_hash,
 				);
 
-				let statements = (0..Self::max_statements())
+				let statements = (0..validators.len() as u32)
 					.map(|validator_index| {
 						let validator_public = &validators.get(validator_index as usize).unwrap();
 
@@ -599,7 +533,8 @@
 							// TODO, we could use some availability votes as an implicit valid kind.
 							DisputeStatement::Valid(ValidDisputeStatementKind::Explicit)
 						};
-						let data = dispute_statement.payload_data(candidate_hash.clone(), self.target_session);
+						let data = dispute_statement
+							.payload_data(candidate_hash.clone(), self.target_session);
 						let statement_sig = validator_public.sign(&data).unwrap();
 
 						(dispute_statement, ValidatorIndex(validator_index), statement_sig)
@@ -609,7 +544,6 @@
 				if spam_count < config.dispute_max_spam_slots {
 					spam_count += 1;
 				}
-
 				// return dispute statements with metadata.
 				DisputeStatementSet {
 					candidate_hash: candidate_hash.clone(),
@@ -620,17 +554,13 @@
 			.collect()
 	}
 
-<<<<<<< HEAD
 	pub(crate) fn build(
 		self,
 		validators: u32,
 		max_validators_per_core: u32,
 		backed_and_concluding: u32,
-		disputed: u32,
+		_disputed: u32,
 	) -> Bench<T> {
-=======
-	pub(crate) fn build(self, backed_and_concluding: u32) -> Bench<T> {
->>>>>>> dcefeed1
 		// make sure relevant storage is cleared. TODO this is just to get the asserts to work when
 		// running tests because it seems the storage is not cleared in between.
 		inclusion::PendingAvailabilityCommitments::<T>::remove_all(None);
@@ -651,59 +581,29 @@
 		let validator_ids = Self::generate_validator_pairs(validators);
 		// Setup for session 1 and 2 along with the proper run_to_block logic
 
-<<<<<<< HEAD
-		let target_session = SessionIndex::from(2u32);
+		let target_session = SessionIndex::from(self.target_session);
 		let builder = self.setup_session(target_session, validator_ids, cores);
 
 		let concluding_cores: BTreeSet<_> = (0..cores).into_iter().collect();
-=======
-		let target_session = SessionIndex::from(self.target_session);
-		// Setup for session session up through `target_session` along with the proper run_to_block
-		// logic.
-		let builder = self.setup_session(target_session, validator_ids);
-
-		let concluding_cores: BTreeSet<_> = (0..backed_and_concluding).into_iter().collect();
->>>>>>> dcefeed1
 
 		let bitfields = builder.create_availability_bitfields(concluding_cores.clone(), cores);
 		let backed_candidates = builder.create_backed_candidates(concluding_cores);
 
-<<<<<<< HEAD
-		let last_disputed = backed_and_concluding + disputed;
-		let disputes =
-			builder.create_disputes_with_some_spam(backed_and_concluding, last_disputed, cores);
-=======
 		let disputes = if builder.spam_disputes > 0 {
 			// create disputes with some spam.
 			let last_disputed = backed_and_concluding + builder.spam_disputes;
-			assert!(last_disputed <= Self::cores());
 			builder.create_disputes_with_only_spam(backed_and_concluding, last_disputed)
 		} else {
 			// create disputes with no spam.
 			let last_disputed = backed_and_concluding + builder.non_spam_disputes;
-			assert!(last_disputed <= Self::cores());
-			builder.create_disputes_with_no_spam(backed_and_concluding, last_disputed)
+			builder.create_disputes_with_no_spam(0, last_disputed)
 		};
->>>>>>> dcefeed1
-
 		// spam slots are empty prior.
 		// TODO
 		// assert_eq!(disputes::Pallet::<T>::spam_slots(&builder.current_session), None);
-<<<<<<< HEAD
 		//assert!(last_disputed <= cores);
 		assert_eq!(inclusion::PendingAvailabilityCommitments::<T>::iter().count(), cores as usize,);
 		assert_eq!(inclusion::PendingAvailability::<T>::iter().count(), cores as usize,);
-=======
-		assert_eq!(
-			inclusion::PendingAvailabilityCommitments::<T>::iter().count(),
-			disputes.len() + backed_and_concluding as usize
-		);
-		assert_eq!(
-			inclusion::PendingAvailability::<T>::iter().count(),
-			disputes.len() + backed_and_concluding as usize
-		);
->>>>>>> dcefeed1
-
 		Bench::<T> {
 			data: ParachainsInherentData {
 				bitfields,
