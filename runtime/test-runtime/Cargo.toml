--- conflicted
+++ resolved
@@ -14,7 +14,6 @@
 serde_derive = { version = "1.0.102", optional = true }
 smallvec = "1.4.0"
 
-<<<<<<< HEAD
 babe-primitives = { package = "sp-consensus-babe", git = "https://github.com/paritytech/substrate", branch = "bkchr-cumulus-branch", default-features = false }
 sp-api = { git = "https://github.com/paritytech/substrate", branch = "bkchr-cumulus-branch", default-features = false }
 inherents = { package = "sp-inherents", git = "https://github.com/paritytech/substrate", branch = "bkchr-cumulus-branch", default-features = false }
@@ -48,41 +47,6 @@
 system_rpc_runtime_api = { package = "frame-system-rpc-runtime-api", git = "https://github.com/paritytech/substrate", branch = "bkchr-cumulus-branch", default-features = false }
 timestamp = { package = "pallet-timestamp", git = "https://github.com/paritytech/substrate", branch = "bkchr-cumulus-branch", default-features = false }
 vesting = { package = "pallet-vesting", git = "https://github.com/paritytech/substrate", branch = "bkchr-cumulus-branch", default-features = false }
-=======
-babe-primitives = { package = "sp-consensus-babe", git = "https://github.com/paritytech/substrate", branch = "cumulus-branch", default-features = false }
-sp-api = { git = "https://github.com/paritytech/substrate", branch = "cumulus-branch", default-features = false }
-inherents = { package = "sp-inherents", git = "https://github.com/paritytech/substrate", branch = "cumulus-branch", default-features = false }
-rstd = { package = "sp-std", git = "https://github.com/paritytech/substrate", branch = "cumulus-branch", default-features = false }
-sp-io = { git = "https://github.com/paritytech/substrate", branch = "cumulus-branch", default-features = false }
-sp-runtime = { git = "https://github.com/paritytech/substrate", branch = "cumulus-branch", default-features = false }
-sp-staking = { git = "https://github.com/paritytech/substrate", branch = "cumulus-branch", default-features = false }
-sp-core = { git = "https://github.com/paritytech/substrate", branch = "cumulus-branch", default-features = false }
-sp-session = { git = "https://github.com/paritytech/substrate", branch = "cumulus-branch", default-features = false }
-version = { package = "sp-version", git = "https://github.com/paritytech/substrate", branch = "cumulus-branch", default-features = false }
-tx-pool-api = { package = "sp-transaction-pool", git = "https://github.com/paritytech/substrate", branch = "cumulus-branch", default-features = false }
-block-builder-api = { package = "sp-block-builder", git = "https://github.com/paritytech/substrate", branch = "cumulus-branch", default-features = false }
-
-authorship = { package = "pallet-authorship", git = "https://github.com/paritytech/substrate", branch = "cumulus-branch", default-features = false }
-babe = { package = "pallet-babe", git = "https://github.com/paritytech/substrate", branch = "cumulus-branch", default-features = false }
-balances = { package = "pallet-balances", git = "https://github.com/paritytech/substrate", branch = "cumulus-branch", default-features = false }
-transaction-payment = { package = "pallet-transaction-payment", git = "https://github.com/paritytech/substrate", branch = "cumulus-branch", default-features = false }
-pallet-transaction-payment-rpc-runtime-api = { git = "https://github.com/paritytech/substrate", branch = "cumulus-branch", default-features = false }
-executive = { package = "frame-executive", git = "https://github.com/paritytech/substrate", branch = "cumulus-branch", default-features = false }
-finality-tracker = { package = "pallet-finality-tracker", git = "https://github.com/paritytech/substrate", branch = "cumulus-branch", default-features = false }
-grandpa = { package = "pallet-grandpa", git = "https://github.com/paritytech/substrate", branch = "cumulus-branch", default-features = false }
-indices = { package = "pallet-indices", git = "https://github.com/paritytech/substrate", branch = "cumulus-branch", default-features = false }
-nicks = { package = "pallet-nicks", git = "https://github.com/paritytech/substrate", branch = "cumulus-branch", default-features = false }
-offences = { package = "pallet-offences", git = "https://github.com/paritytech/substrate", branch = "cumulus-branch", default-features = false }
-randomness-collective-flip = { package = "pallet-randomness-collective-flip", git = "https://github.com/paritytech/substrate", branch = "cumulus-branch", default-features = false }
-session = { package = "pallet-session", git = "https://github.com/paritytech/substrate", branch = "cumulus-branch", default-features = false }
-frame-support = { git = "https://github.com/paritytech/substrate", branch = "cumulus-branch", default-features = false }
-staking = { package = "pallet-staking", git = "https://github.com/paritytech/substrate", branch = "cumulus-branch", default-features = false }
-pallet-staking-reward-curve = { git = "https://github.com/paritytech/substrate", branch = "cumulus-branch" }
-system = { package = "frame-system", git = "https://github.com/paritytech/substrate", branch = "cumulus-branch", default-features = false }
-system_rpc_runtime_api = { package = "frame-system-rpc-runtime-api", git = "https://github.com/paritytech/substrate", branch = "cumulus-branch", default-features = false }
-timestamp = { package = "pallet-timestamp", git = "https://github.com/paritytech/substrate", branch = "cumulus-branch", default-features = false }
-vesting = { package = "pallet-vesting", git = "https://github.com/paritytech/substrate", branch = "cumulus-branch", default-features = false }
->>>>>>> abc1db33
 
 runtime-common = { package = "polkadot-runtime-common", path = "../common", default-features = false }
 primitives = { package = "polkadot-primitives", path = "../../primitives", default-features = false }
@@ -92,13 +56,8 @@
 hex-literal = "0.2.1"
 libsecp256k1 = "0.3.2"
 tiny-keccak = "1.5.0"
-<<<<<<< HEAD
 keyring = { package = "sp-keyring", git = "https://github.com/paritytech/substrate", branch = "bkchr-cumulus-branch" }
 sp-trie = { git = "https://github.com/paritytech/substrate", branch = "bkchr-cumulus-branch" }
-=======
-keyring = { package = "sp-keyring", git = "https://github.com/paritytech/substrate", branch = "cumulus-branch" }
-sp-trie = { git = "https://github.com/paritytech/substrate", branch = "cumulus-branch" }
->>>>>>> abc1db33
 trie-db = "0.20.0"
 serde_json = "1.0.41"
 
