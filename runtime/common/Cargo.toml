[package]
name = "polkadot-runtime-common"
version = "0.9.9"
authors = ["Parity Technologies <admin@parity.io>"]
edition = "2018"

[dependencies]
impl-trait-for-tuples = "0.2.0"
bitvec = { version = "0.20.1", default-features = false, features = ["alloc"] }
parity-scale-codec = { version = "2.0.0", default-features = false, features = ["derive"] }
log = { version = "0.4.13", default-features = false }
rustc-hex = { version = "2.1.0", default-features = false }
scale-info = { version = "1.0", default-features = false, features = ["derive"] }
serde = { version = "1.0.130", default-features = false }
serde_derive = { version = "1.0.117", optional = true }
static_assertions = "1.1.0"

<<<<<<< HEAD
sp-api = { git = "https://github.com/paritytech/substrate", default-features = false , branch = "grandpa_finality_logs" }
inherents = { package = "sp-inherents", git = "https://github.com/paritytech/substrate", default-features = false , branch = "grandpa_finality_logs" }
sp-std = { package = "sp-std", git = "https://github.com/paritytech/substrate", default-features = false , branch = "grandpa_finality_logs" }
sp-io = { git = "https://github.com/paritytech/substrate", default-features = false , branch = "grandpa_finality_logs" }
sp-runtime = { git = "https://github.com/paritytech/substrate", default-features = false , branch = "grandpa_finality_logs" }
sp-session = { git = "https://github.com/paritytech/substrate", default-features = false , branch = "grandpa_finality_logs" }
sp-staking = { git = "https://github.com/paritytech/substrate", default-features = false , branch = "grandpa_finality_logs" }
sp-core = { git = "https://github.com/paritytech/substrate", default-features = false , branch = "grandpa_finality_logs" }

pallet-authorship = { git = "https://github.com/paritytech/substrate", default-features = false , branch = "grandpa_finality_logs" }
pallet-balances = { git = "https://github.com/paritytech/substrate", default-features = false , branch = "grandpa_finality_logs" }
pallet-session = { git = "https://github.com/paritytech/substrate", default-features = false , branch = "grandpa_finality_logs" }
frame-support = { git = "https://github.com/paritytech/substrate", default-features = false , branch = "grandpa_finality_logs" }
pallet-staking = { git = "https://github.com/paritytech/substrate", default-features = false , branch = "grandpa_finality_logs" }
frame-system = { git = "https://github.com/paritytech/substrate", default-features = false , branch = "grandpa_finality_logs" }
pallet-timestamp = { git = "https://github.com/paritytech/substrate", default-features = false , branch = "grandpa_finality_logs" }
pallet-vesting = { git = "https://github.com/paritytech/substrate", default-features = false , branch = "grandpa_finality_logs" }
pallet-transaction-payment = { git = "https://github.com/paritytech/substrate", default-features = false , branch = "grandpa_finality_logs" }
pallet-treasury = { git = "https://github.com/paritytech/substrate", default-features = false , branch = "grandpa_finality_logs" }
pallet-election-provider-multi-phase = { git = "https://github.com/paritytech/substrate", default-features = false , branch = "grandpa_finality_logs" }
pallet-beefy-mmr = { git = "https://github.com/paritytech/grandpa-bridge-gadget", branch = "grandpa_finality_logging", default-features = false }
=======
beefy-primitives = { git = "https://github.com/paritytech/grandpa-bridge-gadget", branch = "master", default-features = false }
sp-api = { git = "https://github.com/paritytech/substrate", branch = "master", default-features = false }
inherents = { package = "sp-inherents", git = "https://github.com/paritytech/substrate", branch = "master", default-features = false }
sp-std = { package = "sp-std", git = "https://github.com/paritytech/substrate", branch = "master", default-features = false }
sp-io = { git = "https://github.com/paritytech/substrate", branch = "master", default-features = false }
sp-runtime = { git = "https://github.com/paritytech/substrate", branch = "master", default-features = false }
sp-session = { git = "https://github.com/paritytech/substrate", branch = "master", default-features = false }
sp-staking = { git = "https://github.com/paritytech/substrate", branch = "master", default-features = false }
sp-core = { git = "https://github.com/paritytech/substrate", branch = "master", default-features = false }
sp-npos-elections = { git = "https://github.com/paritytech/substrate", branch = "master", default-features = false }

pallet-authorship = { git = "https://github.com/paritytech/substrate", branch = "master", default-features = false }
pallet-balances = { git = "https://github.com/paritytech/substrate", branch = "master", default-features = false }
pallet-session = { git = "https://github.com/paritytech/substrate", branch = "master", default-features = false }
frame-support = { git = "https://github.com/paritytech/substrate", branch = "master", default-features = false }
pallet-staking = { git = "https://github.com/paritytech/substrate", branch = "master", default-features = false }
frame-system = { git = "https://github.com/paritytech/substrate", branch = "master", default-features = false }
pallet-timestamp = { git = "https://github.com/paritytech/substrate", branch = "master", default-features = false }
pallet-vesting = { git = "https://github.com/paritytech/substrate", branch = "master", default-features = false }
pallet-transaction-payment = { git = "https://github.com/paritytech/substrate", branch = "master", default-features = false }
pallet-treasury = { git = "https://github.com/paritytech/substrate", branch = "master", default-features = false }
pallet-election-provider-multi-phase = { git = "https://github.com/paritytech/substrate", branch = "master", default-features = false }
pallet-beefy-mmr = { git = "https://github.com/paritytech/grandpa-bridge-gadget", branch = "master", default-features = false }
frame-election-provider-support = { git = "https://github.com/paritytech/substrate", branch = "master", default-features = false }
>>>>>>> 7bf12d67

frame-benchmarking = { git = "https://github.com/paritytech/substrate", default-features = false, optional = true , branch = "grandpa_finality_logs" }
pallet-babe = { git = "https://github.com/paritytech/substrate", default-features = false, optional = true , branch = "grandpa_finality_logs" }

primitives = { package = "polkadot-primitives", path = "../../primitives", default-features = false }
libsecp256k1 = { version = "0.6.0", default-features = false }
runtime-parachains = { package = "polkadot-runtime-parachains", path = "../parachains", default-features = false }

slot-range-helper = { path = "slot_range_helper", default-features = false }
xcm = { path = "../../xcm", default-features = false }

[dev-dependencies]
hex-literal = "0.3.3"
frame-support-test = { git = "https://github.com/paritytech/substrate", branch = "grandpa_finality_logs" }
pallet-babe = { git = "https://github.com/paritytech/substrate", branch = "grandpa_finality_logs" }
pallet-treasury = { git = "https://github.com/paritytech/substrate", branch = "grandpa_finality_logs" }
sp-keystore = { git = "https://github.com/paritytech/substrate", branch = "grandpa_finality_logs" }
serde_json = "1.0.67"
libsecp256k1 = "0.6.0"

[features]
default = ["std"]
no_std = []
std = [
	"bitvec/std",
	"parity-scale-codec/std",
	"scale-info/std",
	"log/std",
	"rustc-hex/std",
	"serde_derive",
	"serde/std",
	"primitives/std",
	"inherents/std",
	"sp-core/std",
	"sp-api/std",
	"sp-std/std",
	"sp-io/std",
	"frame-support/std",
	"pallet-authorship/std",
	"pallet-balances/std",
	"pallet-beefy-mmr/std",
	"pallet-session/std",
	"pallet-staking/std",
	"pallet-timestamp/std",
	"pallet-vesting/std",
	"pallet-transaction-payment/std",
	"pallet-treasury/std",
	"pallet-election-provider-multi-phase/std",
	"slot-range-helper/std",
	"sp-runtime/std",
	"sp-session/std",
	"sp-staking/std",
	"frame-system/std",
	"libsecp256k1/std",
	"runtime-parachains/std",
	"xcm/std",
	"sp-npos-elections/std",
]
runtime-benchmarks = [
	"libsecp256k1/hmac",
	"libsecp256k1/static-context",
	"frame-benchmarking",
	"frame-support/runtime-benchmarks",
	"frame-system/runtime-benchmarks",
	"runtime-parachains/runtime-benchmarks",
	"pallet-babe/runtime-benchmarks",
]
try-runtime = [
	"runtime-parachains/try-runtime",
	"pallet-authorship/try-runtime",
	"pallet-balances/try-runtime",
	"pallet-session/try-runtime",
	"pallet-staking/try-runtime",
	"pallet-timestamp/try-runtime",
	"pallet-vesting/try-runtime",
	"pallet-transaction-payment/try-runtime",
	"pallet-treasury/try-runtime",
]<|MERGE_RESOLUTION|>--- conflicted
+++ resolved
@@ -15,54 +15,30 @@
 serde_derive = { version = "1.0.117", optional = true }
 static_assertions = "1.1.0"
 
-<<<<<<< HEAD
-sp-api = { git = "https://github.com/paritytech/substrate", default-features = false , branch = "grandpa_finality_logs" }
-inherents = { package = "sp-inherents", git = "https://github.com/paritytech/substrate", default-features = false , branch = "grandpa_finality_logs" }
-sp-std = { package = "sp-std", git = "https://github.com/paritytech/substrate", default-features = false , branch = "grandpa_finality_logs" }
-sp-io = { git = "https://github.com/paritytech/substrate", default-features = false , branch = "grandpa_finality_logs" }
-sp-runtime = { git = "https://github.com/paritytech/substrate", default-features = false , branch = "grandpa_finality_logs" }
-sp-session = { git = "https://github.com/paritytech/substrate", default-features = false , branch = "grandpa_finality_logs" }
-sp-staking = { git = "https://github.com/paritytech/substrate", default-features = false , branch = "grandpa_finality_logs" }
-sp-core = { git = "https://github.com/paritytech/substrate", default-features = false , branch = "grandpa_finality_logs" }
+beefy-primitives = { git = "https://github.com/paritytech/grandpa-bridge-gadget", branch = "master", default-features = false }
+sp-api = { git = "https://github.com/paritytech/substrate", branch = "grandpa_finality_logs", default-features = false }
+inherents = { package = "sp-inherents", git = "https://github.com/paritytech/substrate", branch = "grandpa_finality_logs", default-features = false }
+sp-std = { package = "sp-std", git = "https://github.com/paritytech/substrate", branch = "grandpa_finality_logs", default-features = false }
+sp-io = { git = "https://github.com/paritytech/substrate", branch = "grandpa_finality_logs", default-features = false }
+sp-runtime = { git = "https://github.com/paritytech/substrate", branch = "grandpa_finality_logs", default-features = false }
+sp-session = { git = "https://github.com/paritytech/substrate", branch = "grandpa_finality_logs", default-features = false }
+sp-staking = { git = "https://github.com/paritytech/substrate", branch = "grandpa_finality_logs", default-features = false }
+sp-core = { git = "https://github.com/paritytech/substrate", branch = "grandpa_finality_logs", default-features = false }
+sp-npos-elections = { git = "https://github.com/paritytech/substrate", branch = "grandpa_finality_logs", default-features = false }
 
-pallet-authorship = { git = "https://github.com/paritytech/substrate", default-features = false , branch = "grandpa_finality_logs" }
-pallet-balances = { git = "https://github.com/paritytech/substrate", default-features = false , branch = "grandpa_finality_logs" }
-pallet-session = { git = "https://github.com/paritytech/substrate", default-features = false , branch = "grandpa_finality_logs" }
-frame-support = { git = "https://github.com/paritytech/substrate", default-features = false , branch = "grandpa_finality_logs" }
-pallet-staking = { git = "https://github.com/paritytech/substrate", default-features = false , branch = "grandpa_finality_logs" }
-frame-system = { git = "https://github.com/paritytech/substrate", default-features = false , branch = "grandpa_finality_logs" }
-pallet-timestamp = { git = "https://github.com/paritytech/substrate", default-features = false , branch = "grandpa_finality_logs" }
-pallet-vesting = { git = "https://github.com/paritytech/substrate", default-features = false , branch = "grandpa_finality_logs" }
-pallet-transaction-payment = { git = "https://github.com/paritytech/substrate", default-features = false , branch = "grandpa_finality_logs" }
-pallet-treasury = { git = "https://github.com/paritytech/substrate", default-features = false , branch = "grandpa_finality_logs" }
-pallet-election-provider-multi-phase = { git = "https://github.com/paritytech/substrate", default-features = false , branch = "grandpa_finality_logs" }
-pallet-beefy-mmr = { git = "https://github.com/paritytech/grandpa-bridge-gadget", branch = "grandpa_finality_logging", default-features = false }
-=======
-beefy-primitives = { git = "https://github.com/paritytech/grandpa-bridge-gadget", branch = "master", default-features = false }
-sp-api = { git = "https://github.com/paritytech/substrate", branch = "master", default-features = false }
-inherents = { package = "sp-inherents", git = "https://github.com/paritytech/substrate", branch = "master", default-features = false }
-sp-std = { package = "sp-std", git = "https://github.com/paritytech/substrate", branch = "master", default-features = false }
-sp-io = { git = "https://github.com/paritytech/substrate", branch = "master", default-features = false }
-sp-runtime = { git = "https://github.com/paritytech/substrate", branch = "master", default-features = false }
-sp-session = { git = "https://github.com/paritytech/substrate", branch = "master", default-features = false }
-sp-staking = { git = "https://github.com/paritytech/substrate", branch = "master", default-features = false }
-sp-core = { git = "https://github.com/paritytech/substrate", branch = "master", default-features = false }
-sp-npos-elections = { git = "https://github.com/paritytech/substrate", branch = "master", default-features = false }
-
-pallet-authorship = { git = "https://github.com/paritytech/substrate", branch = "master", default-features = false }
-pallet-balances = { git = "https://github.com/paritytech/substrate", branch = "master", default-features = false }
-pallet-session = { git = "https://github.com/paritytech/substrate", branch = "master", default-features = false }
-frame-support = { git = "https://github.com/paritytech/substrate", branch = "master", default-features = false }
-pallet-staking = { git = "https://github.com/paritytech/substrate", branch = "master", default-features = false }
-frame-system = { git = "https://github.com/paritytech/substrate", branch = "master", default-features = false }
-pallet-timestamp = { git = "https://github.com/paritytech/substrate", branch = "master", default-features = false }
-pallet-vesting = { git = "https://github.com/paritytech/substrate", branch = "master", default-features = false }
-pallet-transaction-payment = { git = "https://github.com/paritytech/substrate", branch = "master", default-features = false }
-pallet-treasury = { git = "https://github.com/paritytech/substrate", branch = "master", default-features = false }
-pallet-election-provider-multi-phase = { git = "https://github.com/paritytech/substrate", branch = "master", default-features = false }
+pallet-authorship = { git = "https://github.com/paritytech/substrate", branch = "grandpa_finality_logs", default-features = false }
+pallet-balances = { git = "https://github.com/paritytech/substrate", branch = "grandpa_finality_logs", default-features = false }
+pallet-session = { git = "https://github.com/paritytech/substrate", branch = "grandpa_finality_logs", default-features = false }
+frame-support = { git = "https://github.com/paritytech/substrate", branch = "grandpa_finality_logs", default-features = false }
+pallet-staking = { git = "https://github.com/paritytech/substrate", branch = "grandpa_finality_logs", default-features = false }
+frame-system = { git = "https://github.com/paritytech/substrate", branch = "grandpa_finality_logs", default-features = false }
+pallet-timestamp = { git = "https://github.com/paritytech/substrate", branch = "grandpa_finality_logs", default-features = false }
+pallet-vesting = { git = "https://github.com/paritytech/substrate", branch = "grandpa_finality_logs", default-features = false }
+pallet-transaction-payment = { git = "https://github.com/paritytech/substrate", branch = "grandpa_finality_logs", default-features = false }
+pallet-treasury = { git = "https://github.com/paritytech/substrate", branch = "grandpa_finality_logs", default-features = false }
+pallet-election-provider-multi-phase = { git = "https://github.com/paritytech/substrate", branch = "grandpa_finality_logs", default-features = false }
 pallet-beefy-mmr = { git = "https://github.com/paritytech/grandpa-bridge-gadget", branch = "master", default-features = false }
-frame-election-provider-support = { git = "https://github.com/paritytech/substrate", branch = "master", default-features = false }
->>>>>>> 7bf12d67
+frame-election-provider-support = { git = "https://github.com/paritytech/substrate", branch = "grandpa_finality_logs", default-features = false }
 
 frame-benchmarking = { git = "https://github.com/paritytech/substrate", default-features = false, optional = true , branch = "grandpa_finality_logs" }
 pallet-babe = { git = "https://github.com/paritytech/substrate", default-features = false, optional = true , branch = "grandpa_finality_logs" }
